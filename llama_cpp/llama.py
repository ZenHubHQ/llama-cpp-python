from __future__ import annotations

import os
import sys
import uuid
import time
import json
import ctypes
import fnmatch
import multiprocessing

from typing import (
    List,
    Optional,
    Union,
    Generator,
    Sequence,
    Iterator,
    Deque,
    Callable,
    Dict,
)
from collections import deque
from pathlib import Path


from llama_cpp.llama_types import List

from .llama_types import *
from .llama_grammar import LlamaGrammar
from .llama_cache import (
    BaseLlamaCache,
    LlamaCache,  # type: ignore
    LlamaDiskCache,  # type: ignore
    LlamaRAMCache,  # type: ignore
)
from .llama_tokenizer import BaseLlamaTokenizer, LlamaTokenizer
import llama_cpp.llama_cpp as llama_cpp
import llama_cpp.llama_chat_format as llama_chat_format

from llama_cpp.llama_metrics import Metrics, MetricsExporter

from llama_cpp._utils import (
    get_cpu_usage, 
    get_ram_usage, 
    get_gpu_info_by_pid,
    get_gpu_general_info,
)

from llama_cpp.llama_speculative import LlamaDraftModel

import numpy as np
import numpy.typing as npt

from ._internals import (
    _LlamaModel,  # type: ignore
    _LlamaContext,  # type: ignore
    _LlamaBatch,  # type: ignore
    _LlamaTokenDataArray,  # type: ignore
    _LlamaSamplingParams,  # type: ignore
    _LlamaSamplingContext,  # type: ignore
    _normalize_embedding,  # type: ignore
)
from ._logger import set_verbose
from ._utils import suppress_stdout_stderr


class Llama:
    """High-level Python wrapper for a llama.cpp model."""

    __backend_initialized = False
    __prometheus_metrics = MetricsExporter()

    def __init__(
        self,
        model_path: str,
        *,
        # Model Params
        n_gpu_layers: int = 0,
        split_mode: int = llama_cpp.LLAMA_SPLIT_MODE_LAYER,
        main_gpu: int = 0,
        tensor_split: Optional[List[float]] = None,
        vocab_only: bool = False,
        use_mmap: bool = True,
        use_mlock: bool = False,
        kv_overrides: Optional[Dict[str, Union[bool, int, float, str]]] = None,
        # Context Params
        seed: int = llama_cpp.LLAMA_DEFAULT_SEED,
        n_ctx: int = 512,
        n_batch: int = 512,
        n_threads: Optional[int] = None,
        n_threads_batch: Optional[int] = None,
        rope_scaling_type: Optional[int] = llama_cpp.LLAMA_ROPE_SCALING_TYPE_UNSPECIFIED,
        pooling_type: int = llama_cpp.LLAMA_POOLING_TYPE_UNSPECIFIED,
        rope_freq_base: float = 0.0,
        rope_freq_scale: float = 0.0,
        yarn_ext_factor: float = -1.0,
        yarn_attn_factor: float = 1.0,
        yarn_beta_fast: float = 32.0,
        yarn_beta_slow: float = 1.0,
        yarn_orig_ctx: int = 0,
        logits_all: bool = False,
        embedding: bool = False,
        offload_kqv: bool = True,
        flash_attn: bool = False,
        # Sampling Params
        last_n_tokens_size: int = 64,
        # LoRA Params
        lora_base: Optional[str] = None,
        lora_scale: float = 1.0,
        lora_path: Optional[str] = None,
        # Backend Params
        numa: Union[bool, int] = False,
        # Chat Format Params
        chat_format: Optional[str] = None,
        chat_handler: Optional[llama_chat_format.LlamaChatCompletionHandler] = None,
        # Speculative Decoding
        draft_model: Optional[LlamaDraftModel] = None,
        # Tokenizer Override
        tokenizer: Optional[BaseLlamaTokenizer] = None,
        # KV cache quantization
        type_k: Optional[int] = None,
        type_v: Optional[int] = None,
        # Misc
        verbose: bool = True,
        # Extra Params
        **kwargs,  # type: ignore
    ):
        """Load a llama.cpp model from `model_path`.

        Examples:
            Basic usage

            >>> import llama_cpp
            >>> model = llama_cpp.Llama(
            ...     model_path="path/to/model",
            ... )
            >>> print(model("The quick brown fox jumps ", stop=["."])["choices"][0]["text"])
            the lazy dog

            Loading a chat model

            >>> import llama_cpp
            >>> model = llama_cpp.Llama(
            ...     model_path="path/to/model",
            ...     chat_format="llama-2",
            ... )
            >>> print(model.create_chat_completion(
            ...     messages=[{
            ...         "role": "user",
            ...         "content": "what is the meaning of life?"
            ...     }]
            ... ))

        Args:
            model_path: Path to the model.
            n_gpu_layers: Number of layers to offload to GPU (-ngl). If -1, all layers are offloaded.
            split_mode: How to split the model across GPUs. See llama_cpp.LLAMA_SPLIT_* for options.
            main_gpu: main_gpu interpretation depends on split_mode: LLAMA_SPLIT_NONE: the GPU that is used for the entire model. LLAMA_SPLIT_ROW: the GPU that is used for small tensors and intermediate results. LLAMA_SPLIT_LAYER: ignored
            tensor_split: How split tensors should be distributed across GPUs. If None, the model is not split.
            vocab_only: Only load the vocabulary no weights.
            use_mmap: Use mmap if possible.
            use_mlock: Force the system to keep the model in RAM.
            kv_overrides: Key-value overrides for the model.
            seed: RNG seed, -1 for random
            n_ctx: Text context, 0 = from model
            n_batch: Prompt processing maximum batch size
            n_threads: Number of threads to use for generation
            n_threads_batch: Number of threads to use for batch processing
            rope_scaling_type: RoPE scaling type, from `enum llama_rope_scaling_type`. ref: https://github.com/ggerganov/llama.cpp/pull/2054
            pooling_type: Pooling type, from `enum llama_pooling_type`.
            rope_freq_base: RoPE base frequency, 0 = from model
            rope_freq_scale: RoPE frequency scaling factor, 0 = from model
            yarn_ext_factor: YaRN extrapolation mix factor, negative = from model
            yarn_attn_factor: YaRN magnitude scaling factor
            yarn_beta_fast: YaRN low correction dim
            yarn_beta_slow: YaRN high correction dim
            yarn_orig_ctx: YaRN original context size
            logits_all: Return logits for all tokens, not just the last token. Must be True for completion to return logprobs.
            embedding: Embedding mode only.
            offload_kqv: Offload K, Q, V to GPU.
            flash_attn: Use flash attention.
            last_n_tokens_size: Maximum number of tokens to keep in the last_n_tokens deque.
            lora_base: Optional path to base model, useful if using a quantized base model and you want to apply LoRA to an f16 model.
            lora_path: Path to a LoRA file to apply to the model.
            numa: numa policy
            chat_format: String specifying the chat format to use when calling create_chat_completion.
            chat_handler: Optional chat handler to use when calling create_chat_completion.
            draft_model: Optional draft model to use for speculative decoding.
            tokenizer: Optional tokenizer to override the default tokenizer from llama.cpp.
            verbose: Print verbose output to stderr.
            type_k: KV cache data type for K (default: f16)
            type_v: KV cache data type for V (default: f16)

        Raises:
            ValueError: If the model path does not exist.

        Returns:
            A Llama instance.
        """
        self.verbose = verbose

        set_verbose(verbose)

        if not Llama.__backend_initialized:
            with suppress_stdout_stderr(disable=verbose):
                llama_cpp.llama_backend_init()
            Llama.__backend_initialized = True

        if isinstance(numa, bool):
            self.numa = (
                llama_cpp.GGML_NUMA_STRATEGY_DISTRIBUTE
                if numa
                else llama_cpp.GGML_NUMA_STRATEGY_DISABLED
            )
        else:
            self.numa = numa

        if self.numa != llama_cpp.GGML_NUMA_STRATEGY_DISABLED:
            with suppress_stdout_stderr(disable=verbose):
                llama_cpp.llama_numa_init(self.numa)

        self.model_path = model_path

        # Model Params
        self.model_params = llama_cpp.llama_model_default_params()
        self.model_params.n_gpu_layers = (
            0x7FFFFFFF if n_gpu_layers == -1 else n_gpu_layers
        )  # 0x7FFFFFFF is INT32 max, will be auto set to all layers
        self.model_params.split_mode = split_mode
        self.model_params.main_gpu = main_gpu
        self.tensor_split = tensor_split
        self._c_tensor_split = None
        if self.tensor_split is not None:
            if len(self.tensor_split) > llama_cpp.LLAMA_MAX_DEVICES:
                raise ValueError(
                    f"Attempt to split tensors that exceed maximum supported devices. Current LLAMA_MAX_DEVICES={llama_cpp.LLAMA_MAX_DEVICES}"
                )
            # Type conversion and expand the list to the length of LLAMA_MAX_DEVICES
            FloatArray = ctypes.c_float * llama_cpp.LLAMA_MAX_DEVICES
            self._c_tensor_split = FloatArray(
                *tensor_split  # type: ignore
            )  # keep a reference to the array so it is not gc'd
            self.model_params.tensor_split = self._c_tensor_split
        self.model_params.vocab_only = vocab_only
        self.model_params.use_mmap = use_mmap if lora_path is None else False
        self.model_params.use_mlock = use_mlock

        # kv_overrides is the original python dict
        self.kv_overrides = kv_overrides
        if kv_overrides is not None:
            # _kv_overrides_array is a ctypes.Array of llama_model_kv_override Structs
            kvo_array_len = len(kv_overrides) + 1  # for sentinel element
            self._kv_overrides_array = (
                llama_cpp.llama_model_kv_override * kvo_array_len
            )()

            for i, (k, v) in enumerate(kv_overrides.items()):
                self._kv_overrides_array[i].key = k.encode("utf-8")
                if isinstance(v, bool):
                    self._kv_overrides_array[i].tag = llama_cpp.LLAMA_KV_OVERRIDE_TYPE_BOOL
                    self._kv_overrides_array[i].value.bool_value = v
                elif isinstance(v, int):
                    self._kv_overrides_array[i].tag = llama_cpp.LLAMA_KV_OVERRIDE_TYPE_INT
                    self._kv_overrides_array[i].value.int_value = v
                elif isinstance(v, float):
                    self._kv_overrides_array[i].tag = llama_cpp.LLAMA_KV_OVERRIDE_TYPE_FLOAT
                    self._kv_overrides_array[i].value.float_value = v
                elif isinstance(v, str): # type: ignore
                    v_bytes = v.encode("utf-8")
                    if len(v_bytes) > 128: # TODO: Make this a constant
                        raise ValueError(f"Value for {k} is too long: {v}")
                    v_bytes = v_bytes.ljust(128, b"\0")
                    self._kv_overrides_array[i].tag = llama_cpp.LLAMA_KV_OVERRIDE_TYPE_STR
                    # copy min(v_bytes, 128) to str_value
                    ctypes.memmove(
                        self._kv_overrides_array[i].value.str_value,
                        v_bytes,
                        min(len(v_bytes), 128),
                    )
                else:
                    raise ValueError(f"Unknown value type for {k}: {v}")

            self._kv_overrides_array[-1].key = (
                b"\0"  # ensure sentinel element is zeroed
            )
            self.model_params.kv_overrides = self._kv_overrides_array

        self.n_batch = min(n_ctx, n_batch)  # ???
        self.n_threads = n_threads or max(multiprocessing.cpu_count() // 2, 1)
        self.n_threads_batch = n_threads_batch or multiprocessing.cpu_count()

        # Context Params
        self.context_params = llama_cpp.llama_context_default_params()
        self.context_params.seed = seed
        self.context_params.n_ctx = n_ctx
        self.context_params.n_batch = self.n_batch
        self.context_params.n_threads = self.n_threads
        self.context_params.n_threads_batch = self.n_threads_batch
        self.context_params.rope_scaling_type = (
            rope_scaling_type
            if rope_scaling_type is not None
            else llama_cpp.LLAMA_ROPE_SCALING_TYPE_UNSPECIFIED
        )
        self.context_params.pooling_type = pooling_type
        self.context_params.rope_freq_base = (
            rope_freq_base if rope_freq_base != 0.0 else 0
        )
        self.context_params.rope_freq_scale = (
            rope_freq_scale if rope_freq_scale != 0.0 else 0
        )
        self.context_params.yarn_ext_factor = (
            yarn_ext_factor if yarn_ext_factor != 0.0 else 0
        )
        self.context_params.yarn_attn_factor = (
            yarn_attn_factor if yarn_attn_factor != 0.0 else 0
        )
        self.context_params.yarn_beta_fast = (
            yarn_beta_fast if yarn_beta_fast != 0.0 else 0
        )
        self.context_params.yarn_beta_slow = (
            yarn_beta_slow if yarn_beta_slow != 0.0 else 0
        )
        self.context_params.yarn_orig_ctx = yarn_orig_ctx if yarn_orig_ctx != 0 else 0
        self.context_params.logits_all = (
            logits_all if draft_model is None else True
        )  # Must be set to True for speculative decoding
        self.context_params.embeddings = embedding # TODO: Rename to embeddings
        self.context_params.offload_kqv = offload_kqv
        self.context_params.flash_attn = flash_attn
        #  KV cache quantization
        if type_k is not None:
            self.context_params.type_k = type_k
        if type_v is not None:
            self.context_params.type_v = type_v
        # Sampling Params
        self.last_n_tokens_size = last_n_tokens_size

        self.cache: Optional[BaseLlamaCache] = None

        self.lora_base = lora_base
        self.lora_scale = lora_scale
        self.lora_path = lora_path

        if not os.path.exists(model_path):
            raise ValueError(f"Model path does not exist: {model_path}")

        self._model = _LlamaModel(
            path_model=self.model_path, params=self.model_params, verbose=self.verbose
        )

        # Override tokenizer
        self.tokenizer_ = tokenizer or LlamaTokenizer(self)

        # Set the default value for the context and correct the batch
        if n_ctx == 0:
            n_ctx = self._model.n_ctx_train()
            self.n_batch = min(n_ctx, n_batch)
            self.context_params.n_ctx = self._model.n_ctx_train()
            self.context_params.n_batch = self.n_batch

        self._ctx = _LlamaContext(
            model=self._model,
            params=self.context_params,
            verbose=self.verbose,
        )

        self._batch = _LlamaBatch(
            n_tokens=self.n_batch,
            embd=0,
            n_seq_max=self.context_params.n_ctx,
            verbose=self.verbose,
        )

        if self.lora_path:
            if self._model.apply_lora_from_file(
                self.lora_path,
                self.lora_scale,
                self.lora_base,
                self.n_threads,
            ):
                raise RuntimeError(
                    f"Failed to apply LoRA from lora path: {self.lora_path} to base path: {self.lora_base}"
                )

        if self.verbose:
            print(llama_cpp.llama_print_system_info().decode("utf-8"), file=sys.stderr)

        self.chat_format = chat_format
        self.chat_handler = chat_handler
        self._chat_handlers: Dict[str, llama_chat_format.LlamaChatCompletionHandler] = {}

        self.draft_model = draft_model

        self._n_vocab = self.n_vocab()
        self._n_ctx = self.n_ctx()

        self._token_nl = self.token_nl()
        self._token_eos = self.token_eos()

        self._candidates = _LlamaTokenDataArray(n_vocab=self._n_vocab)

        self.n_tokens = 0
        self.input_ids: npt.NDArray[np.intc] = np.ndarray((n_ctx,), dtype=np.intc)
        self.scores: npt.NDArray[np.single] = np.ndarray(
            (n_ctx, self._n_vocab), dtype=np.single
        )

        self._mirostat_mu = ctypes.c_float(
            2.0 * 5.0
        )  # TODO: Move this to sampling context

        try:
            self.metadata = self._model.metadata()
        except Exception as e:
            self.metadata = {}
            if self.verbose:
                print(f"Failed to load metadata: {e}", file=sys.stderr)

        if self.verbose:
            print(f"Model metadata: {self.metadata}", file=sys.stderr)

        eos_token_id = self.token_eos()
        bos_token_id = self.token_bos()

        eos_token = self._model.token_get_text(eos_token_id) if eos_token_id != -1 else ""
        bos_token = self._model.token_get_text(bos_token_id) if bos_token_id != -1 else ""

        # Unfortunately the llama.cpp API does not return metadata arrays, so we can't get template names from tokenizer.chat_templates
        template_choices = dict((name[10:], template) for name, template in self.metadata.items() if name.startswith("tokenizer.chat_template."))

        if "tokenizer.chat_template" in self.metadata:
            template_choices["chat_template.default"] = self.metadata["tokenizer.chat_template"]

        if self.verbose and template_choices:
            print(f"Available chat formats from metadata: {', '.join(template_choices.keys())}", file=sys.stderr)

        for name, template in template_choices.items():
            self._chat_handlers[name] = llama_chat_format.Jinja2ChatFormatter(
                template=template,
                eos_token=eos_token,
                bos_token=bos_token,
                stop_token_ids=[eos_token_id],
            ).to_chat_handler()

        if (
            self.chat_format is None
            and self.chat_handler is None
            and "chat_template.default" in template_choices
        ):
            chat_format = llama_chat_format.guess_chat_format_from_gguf_metadata(
                self.metadata
            )

            if chat_format is not None:
                self.chat_format = chat_format
                if self.verbose:
                    print(f"Guessed chat format: {chat_format}", file=sys.stderr)
            else:
                if self.verbose:
                    print(f"Using gguf chat template: {template_choices['chat_template.default']}", file=sys.stderr)
                    print(f"Using chat eos_token: {eos_token}", file=sys.stderr)
                    print(f"Using chat bos_token: {bos_token}", file=sys.stderr)

                self.chat_format = "chat_template.default"

        if self.chat_format is None and self.chat_handler is None:
            self.chat_format = "llama-2"
            if self.verbose:
                print(f"Using fallback chat format: {self.chat_format}", file=sys.stderr)

        # Prometheus metrics
        self.metrics = self.__prometheus_metrics

    @property
    def ctx(self) -> llama_cpp.llama_context_p:
        assert self._ctx.ctx is not None
        return self._ctx.ctx

    @property
    def model(self) -> llama_cpp.llama_model_p:
        assert self._model.model is not None
        return self._model.model

    @property
    def _input_ids(self) -> npt.NDArray[np.intc]:
        return self.input_ids[: self.n_tokens]

    @property
    def _scores(self) -> npt.NDArray[np.single]:
        return self.scores[: self.n_tokens, :]

    @property
    def eval_tokens(self) -> Deque[int]:
        return deque(self.input_ids[: self.n_tokens].tolist(), maxlen=self._n_ctx)

    @property
    def eval_logits(self) -> Deque[List[float]]:
        return deque(
            self.scores[: self.n_tokens, :].tolist(),
            maxlen=self._n_ctx if self.context_params.logits_all else 1,
        )

    def tokenize(
        self, text: bytes, add_bos: bool = True, special: bool = False
    ) -> List[int]:
        """Tokenize a string.

        Args:
            text: The utf-8 encoded string to tokenize.

        Raises:
            RuntimeError: If the tokenization failed.

        Returns:
            A list of tokens.
        """
        return self.tokenizer_.tokenize(text, add_bos, special)

    def detokenize(
        self, tokens: List[int], prev_tokens: Optional[List[int]] = None
    ) -> bytes:
        """Detokenize a list of tokens.

        Args:
            tokens: The list of tokens to detokenize.
            prev_tokens: The list of previous tokens. Offset mapping will be performed if provided

        Returns:
            The detokenized string.
        """
        return self.tokenizer_.detokenize(tokens, prev_tokens=prev_tokens)

    def set_cache(self, cache: Optional[BaseLlamaCache]):
        """Set the cache.

        Args:
            cache: The cache to set.
        """
        self.cache = cache

    def set_seed(self, seed: int):
        """Set the random seed.

        Args:
            seed: The random seed.
        """
        assert self._ctx.ctx is not None
        llama_cpp.llama_set_rng_seed(self._ctx.ctx, seed)

    def reset(self):
        """Reset the model state."""
        self.n_tokens = 0

    def eval(self, tokens: Sequence[int]):
        """Evaluate a list of tokens.

        Args:
            tokens: The list of tokens to evaluate.
        """
        assert self._ctx.ctx is not None
        assert self._batch.batch is not None
        self._ctx.kv_cache_seq_rm(-1, self.n_tokens, -1)
        for i in range(0, len(tokens), self.n_batch):
            batch = tokens[i : min(len(tokens), i + self.n_batch)]
            n_past = self.n_tokens
            n_tokens = len(batch)
            self._batch.set_batch(
                batch=batch, n_past=n_past, logits_all=self.context_params.logits_all
            )
            self._ctx.decode(self._batch)
            # Save tokens
            self.input_ids[n_past : n_past + n_tokens] = batch
            # Save logits
            if self.context_params.logits_all:
                rows = n_tokens
                cols = self._n_vocab
                logits = self._ctx.get_logits()[: rows * cols]
                self.scores[n_past : n_past + n_tokens, :].reshape(-1)[: :] = logits
            else:
                rows = 1
                cols = self._n_vocab
                logits = self._ctx.get_logits()[: rows * cols]
                self.scores[n_past + n_tokens - 1, :].reshape(-1)[: :] = logits
            # Update n_tokens
            self.n_tokens += n_tokens

    def sample(
        self,
        top_k: int = 40,
        top_p: float = 0.95,
        min_p: float = 0.05,
        typical_p: float = 1.0,
        temp: float = 0.80,
        repeat_penalty: float = 1.1,
        frequency_penalty: float = 0.0,
        presence_penalty: float = 0.0,
        tfs_z: float = 1.0,
        mirostat_mode: int = 0,
        mirostat_eta: float = 0.1,
        mirostat_tau: float = 5.0,
        penalize_nl: bool = True,
        logits_processor: Optional[LogitsProcessorList] = None,
        grammar: Optional[LlamaGrammar] = None,
        idx: Optional[int] = None,
    ):
        """Sample a token from the model.

        Args:
            top_k: The top-k sampling parameter.
            top_p: The top-p sampling parameter.
            temp: The temperature parameter.
            repeat_penalty: The repeat penalty parameter.

        Returns:
            The sampled token.
        """
        assert self._ctx is not None
        assert self.n_tokens > 0

        if idx is None:
            logits: npt.NDArray[np.single] = self._scores[-1, :]
        else:
            logits = self._scores[idx, :]

        if logits_processor is not None:
            logits[:] = (
                logits_processor(self._input_ids, logits)
                if idx is None
                else logits_processor(self._input_ids[: idx + 1], logits)
            )

        sampling_params = _LlamaSamplingParams(
            top_k=top_k,
            top_p=top_p,
            min_p=min_p,
            tfs_z=tfs_z,
            typical_p=typical_p,
            temp=temp,
            penalty_last_n=self.last_n_tokens_size,
            penalty_repeat=repeat_penalty,
            penalty_freq=frequency_penalty,
            penalty_present=presence_penalty,
            mirostat=mirostat_mode,
            mirostat_tau=mirostat_tau,
            mirostat_eta=mirostat_eta,
            penalize_nl=penalize_nl,
        )
        sampling_context = _LlamaSamplingContext(
            params=sampling_params,
            grammar=grammar,
        )
        sampling_context.prev = list(self.eval_tokens)
        id = sampling_context.sample(ctx_main=self._ctx, logits_array=logits)
        sampling_context.accept(
            ctx_main=self._ctx,
            id=id,
            apply_grammar=grammar is not None,
        )
        return id

    def generate(
        self,
        tokens: Sequence[int],
        top_k: int = 40,
        top_p: float = 0.95,
        min_p: float = 0.05,
        typical_p: float = 1.0,
        temp: float = 0.80,
        repeat_penalty: float = 1.1,
        reset: bool = True,
        frequency_penalty: float = 0.0,
        presence_penalty: float = 0.0,
        tfs_z: float = 1.0,
        mirostat_mode: int = 0,
        mirostat_tau: float = 5.0,
        mirostat_eta: float = 0.1,
        penalize_nl: bool = True,
        logits_processor: Optional[LogitsProcessorList] = None,
        stopping_criteria: Optional[StoppingCriteriaList] = None,
        grammar: Optional[LlamaGrammar] = None,
    ) -> Generator[int, Optional[Sequence[int]], None]:
        """Create a generator of tokens from a prompt.

        Examples:
            >>> llama = Llama("models/ggml-7b.bin")
            >>> tokens = llama.tokenize(b"Hello, world!")
            >>> for token in llama.generate(tokens, top_k=40, top_p=0.95, temp=1.0, repeat_penalty=1.1):
            ...     print(llama.detokenize([token]))

        Args:
            tokens: The prompt tokens.
            top_k: The top-k sampling parameter.
            top_p: The top-p sampling parameter.
            temp: The temperature parameter.
            repeat_penalty: The repeat penalty parameter.
            reset: Whether to reset the model state.

        Yields:
            The generated tokens.
        """
        # Reset mirostat sampling
        self._mirostat_mu = ctypes.c_float(2.0 * mirostat_tau)

        # Check for kv cache prefix match
        if reset and self.n_tokens > 0:
            longest_prefix = 0
            for a, b in zip(self._input_ids, tokens[:-1]):
                if a == b:
                    longest_prefix += 1
                else:
                    break
            if longest_prefix > 0:
                if self.verbose:
                    print("Llama.generate: prefix-match hit", file=sys.stderr)
                reset = False
                tokens = tokens[longest_prefix:]
                self.n_tokens = longest_prefix

        # Reset the model state
        if reset:
            self.reset()

        # Reset the grammar
        if grammar is not None:
            grammar.reset()

        sample_idx = self.n_tokens + len(tokens) - 1
        tokens = list(tokens)

        # Eval and sample
        while True:
            self.eval(tokens)
            while sample_idx < self.n_tokens:
                token = self.sample(
                    top_k=top_k,
                    top_p=top_p,
                    min_p=min_p,
                    typical_p=typical_p,
                    temp=temp,
                    repeat_penalty=repeat_penalty,
                    frequency_penalty=frequency_penalty,
                    presence_penalty=presence_penalty,
                    tfs_z=tfs_z,
                    mirostat_mode=mirostat_mode,
                    mirostat_tau=mirostat_tau,
                    mirostat_eta=mirostat_eta,
                    logits_processor=logits_processor,
                    grammar=grammar,
                    penalize_nl=penalize_nl,
                    idx=sample_idx,
                )

                sample_idx += 1
                if stopping_criteria is not None and stopping_criteria(
                    self._input_ids, self._scores[-1, :]
                ):
                    return
                tokens_or_none = yield token
                tokens.clear()
                tokens.append(token)
                if tokens_or_none is not None:
                    tokens.extend(tokens_or_none)

                if sample_idx < self.n_tokens and token != self._input_ids[sample_idx]:
                    self.n_tokens = sample_idx
                    self._ctx.kv_cache_seq_rm(-1, self.n_tokens, -1)
                    break

            if self.draft_model is not None:
                self.input_ids[self.n_tokens : self.n_tokens + len(tokens)] = tokens
                draft_tokens = self.draft_model(
                    self.input_ids[: self.n_tokens + len(tokens)]
                )
                tokens.extend(
                    draft_tokens.astype(int)[
                        : self._n_ctx - self.n_tokens - len(tokens)
                    ]
                )

    def create_embedding(
        self, input: Union[str, List[str]], model: Optional[str] = None
    ) -> CreateEmbeddingResponse:
        """Embed a string.

        Args:
            input: The utf-8 encoded string to embed.

        Returns:
            An embedding object.
        """
        assert self._model.model is not None
        model_name: str = model if model is not None else self.model_path

        input = input if isinstance(input, list) else [input]

        # get numeric embeddings
        embeds: Union[List[List[float]], List[List[List[float]]]]
        total_tokens: int
        embeds, total_tokens = self.embed(input, return_count=True)  # type: ignore

        # convert to CreateEmbeddingResponse
        data: List[Embedding] = [
            {
                "object": "embedding",
                "embedding": emb,
                "index": idx,
            }
            for idx, emb in enumerate(embeds)
        ]

        return {
            "object": "list",
            "data": data,
            "model": model_name,
            "usage": {
                "prompt_tokens": total_tokens,
                "total_tokens": total_tokens,
            },
        }

    def embed(
        self,
        input: Union[str, List[str]],
        normalize: bool = False,
        truncate: bool = True,
        return_count: bool = False,
    ):
        """Embed a string.

        Args:
            input: The utf-8 encoded string to embed.

        Returns:
            A list of embeddings
        """
        assert self._ctx.ctx is not None
        n_embd = self.n_embd()
        n_batch = self.n_batch

        # get pooling information
        pooling_type = self.pooling_type()
        logits_all = pooling_type == llama_cpp.LLAMA_POOLING_TYPE_NONE

        if self.context_params.embeddings == False:
            raise RuntimeError(
                "Llama model must be created with embedding=True to call this method"
            )

        if self.verbose:
            llama_cpp.llama_reset_timings(self._ctx.ctx)

        if isinstance(input, str):
            inputs = [input]
        else:
            inputs = input

        # reset batch
        self._batch.reset()

        # decode and fetch embeddings
        data: Union[List[List[float]], List[List[List[float]]]] = []

        def decode_batch(seq_sizes: List[int]):
            assert self._ctx.ctx is not None
            llama_cpp.llama_kv_cache_clear(self._ctx.ctx)
            self._ctx.decode(self._batch)
            self._batch.reset()

            # store embeddings
            if pooling_type == llama_cpp.LLAMA_POOLING_TYPE_NONE:
                pos: int = 0
                for i, size in enumerate(seq_sizes):
                    ptr = llama_cpp.llama_get_embeddings(self._ctx.ctx)
                    embedding: List[List[float]] = [
                        ptr[pos + j * n_embd : pos + (j + 1) * n_embd] for j in range(size)
                    ]
                    if normalize:
                        embedding = [_normalize_embedding(e) for e in embedding]
                    data.append(embedding)
                    pos += size
            else:
                for i in range(len(seq_sizes)):
                    ptr = llama_cpp.llama_get_embeddings_seq(self._ctx.ctx, i)
                    embedding: List[float] = ptr[:n_embd]
                    if normalize:
                        embedding = _normalize_embedding(embedding)
                    data.append(embedding)

        # init state
        total_tokens = 0
        s_batch = []
        t_batch = 0
        p_batch = 0

        # accumulate batches and encode
        for text in inputs:
            tokens = self.tokenize(text.encode("utf-8"))
            if truncate:
                tokens = tokens[:n_batch]

            n_tokens = len(tokens)
            total_tokens += n_tokens

            # check for overrun
            if n_tokens > n_batch:
                raise ValueError(
                    f"Requested tokens ({n_tokens}) exceed batch size of {n_batch}"
                )

            # time to eval batch
            if t_batch + n_tokens > n_batch:
                decode_batch(s_batch)
                s_batch = []
                t_batch = 0
                p_batch = 0

            # add to batch
            self._batch.add_sequence(tokens, p_batch, logits_all)

            # update batch stats
            s_batch.append(n_tokens)
            t_batch += n_tokens
            p_batch += 1

        # hanlde last batch
        decode_batch(s_batch)

        if self.verbose:
            llama_cpp.llama_print_timings(self._ctx.ctx)

        output = data[0] if isinstance(input, str) else data

        llama_cpp.llama_kv_cache_clear(self._ctx.ctx)
        self.reset()

        if return_count:
            return output, total_tokens
        else:
            return output

    def _create_completion(
        self,
        prompt: Union[str, List[int]],
        suffix: Optional[str] = None,
        max_tokens: Optional[int] = 16,
        temperature: float = 0.8,
        top_p: float = 0.95,
        min_p: float = 0.05,
        typical_p: float = 1.0,
        logprobs: Optional[int] = None,
        echo: bool = False,
        stop: Optional[Union[str, List[str]]] = [],
        frequency_penalty: float = 0.0,
        presence_penalty: float = 0.0,
        repeat_penalty: float = 1.1,
        top_k: int = 40,
        stream: bool = False,
        seed: Optional[int] = None,
        tfs_z: float = 1.0,
        mirostat_mode: int = 0,
        mirostat_tau: float = 5.0,
        mirostat_eta: float = 0.1,
        model: Optional[str] = None,
        stopping_criteria: Optional[StoppingCriteriaList] = None,
        logits_processor: Optional[LogitsProcessorList] = None,
        grammar: Optional[LlamaGrammar] = None,
        logit_bias: Optional[Dict[str, float]] = None,
        ai_service: Optional[str] = None
    ) -> Union[
        Iterator[CreateCompletionResponse], Iterator[CreateCompletionStreamResponse]
    ]:
        assert self._ctx is not None
        assert suffix is None or suffix.__class__ is str

        completion_id: str = f"cmpl-{str(uuid.uuid4())}"
        created: int = int(time.time())
<<<<<<< HEAD

        # Variables required for metric collection
        _metrics_dict = {}
        _ttft_start = time.time()
        _pid = os.getpid()
        _tpot_metrics = []
        _labels = {
            "service": ai_service if ai_service is not None else "not-specified",
            "request_type": "chat/completions",
        }
        # Get CPU usage before generating completion so it can be used to calculate CPU when called after completing the process
        _ = get_cpu_usage(_pid)

=======
        prefix_token_id: int = self._model.token_prefix()
        middle_token_id: int = self._model.token_middle()
        suffix_token_id: int = self._model.token_suffix()
>>>>>>> 3dbfec74
        # If prompt is empty, initialize completion with BOS token to avoid
        # detokenization including a space at the beginning of the completion
        completion_tokens: List[int] = [] if len(prompt) > 0 else [self.token_bos()]
        # Add blank space to start of prompt to match OG llama tokenizer
        prompt_tokens: List[int] = (
            (
                [prefix_token_id]
                if prefix_token_id >= 0 and suffix is not None
                else []
            )
            +
            (
                (
                    self.tokenize(prompt.encode("utf-8"), add_bos=(prefix_token_id < 0 or suffix is None), special=(prefix_token_id < 0 or suffix is None))
                    if prompt != ""
                    else (
                        []
                        if prefix_token_id >= 0 and suffix is not None
                        else [self.token_bos()]
                    )
                )
                if isinstance(prompt, str)
                else prompt
            )
            +
            (
                (
                    [suffix_token_id]
                    +
                    (
                        self.tokenize(suffix.encode("utf-8"), add_bos=False, special=False)
                        if suffix
                        else []
                    )
                )
                if suffix_token_id >= 0 and suffix is not None
                else []
            )
            +
            (
                [middle_token_id]
                if middle_token_id >= 0 and suffix is not None
                else []
            )
        )
        text: bytes = b""
        returned_tokens: int = 0
        stop = (
            stop if isinstance(stop, list) else [stop] if isinstance(stop, str) else []
        )
        model_name: str = model if model is not None else self.model_path

        # NOTE: This likely doesn't work correctly for the first token in the prompt
        # because of the extra space added to the start of the prompt_tokens
        if logit_bias is not None:
            logit_bias_map = {int(k): float(v) for k, v in logit_bias.items()}

            def logit_bias_processor(
                input_ids: npt.NDArray[np.intc],
                scores: npt.NDArray[np.single],
            ) -> npt.NDArray[np.single]:
                new_scores = np.copy(
                    scores
                )  # Does it make sense to copy the whole array or can we just overwrite the original one?
                for input_id, score in logit_bias_map.items():
                    new_scores[input_id] = score + scores[input_id]
                return new_scores

            _logit_bias_processor = LogitsProcessorList([logit_bias_processor])
            if logits_processor is None:
                logits_processor = _logit_bias_processor
            else:
                logits_processor = logits_processor.extend(_logit_bias_processor)

        if self.verbose:
            self._ctx.reset_timings()

        if len(prompt_tokens) >= self._n_ctx:
            raise ValueError(
                f"Requested tokens ({len(prompt_tokens)}) exceed context window of {llama_cpp.llama_n_ctx(self.ctx)}"
            )

        if max_tokens is None or max_tokens <= 0:
            # Unlimited, depending on n_ctx.
            max_tokens = self._n_ctx - len(prompt_tokens)

        # Truncate max_tokens if requested tokens would exceed the context window
        max_tokens = (
            max_tokens
            if max_tokens + len(prompt_tokens) < self._n_ctx
            else (self._n_ctx - len(prompt_tokens))
        )

        if stop != []:
            stop_sequences = [s.encode("utf-8") for s in stop]
        else:
            stop_sequences = []

        if logprobs is not None and self.context_params.logits_all is False:
            raise ValueError(
                "logprobs is not supported for models created with logits_all=False"
            )

        if self.cache:
            try:
                cache_item = self.cache[prompt_tokens]
                cache_prefix_len = Llama.longest_token_prefix(
                    cache_item.input_ids.tolist(), prompt_tokens
                )
                eval_prefix_len = Llama.longest_token_prefix(
                    self._input_ids.tolist(), prompt_tokens
                )
                if cache_prefix_len > eval_prefix_len:
                    self.load_state(cache_item)
                    if self.verbose:
                        print("Llama._create_completion: cache hit", file=sys.stderr)
            except KeyError:
                if self.verbose:
                    print("Llama._create_completion: cache miss", file=sys.stderr)

        if seed is not None:
            self._ctx.set_rng_seed(seed)

        finish_reason = "length"
        multibyte_fix = 0
        _tpot_start = time.time()
        for idx, token in enumerate(
            self.generate(
                prompt_tokens,
                top_k=top_k,
                top_p=top_p,
                min_p=min_p,
                typical_p=typical_p,
                temp=temperature,
                tfs_z=tfs_z,
                mirostat_mode=mirostat_mode,
                mirostat_tau=mirostat_tau,
                mirostat_eta=mirostat_eta,
                frequency_penalty=frequency_penalty,
                presence_penalty=presence_penalty,
                repeat_penalty=repeat_penalty,
                stopping_criteria=stopping_criteria,
                logits_processor=logits_processor,
                grammar=grammar,
            )
        ):
            assert self._model.model is not None
            if llama_cpp.llama_token_is_eog(self._model.model, token):
                text = self.detokenize(completion_tokens, prev_tokens=prompt_tokens)
                finish_reason = "stop"
                break

            completion_tokens.append(token)

            all_text = self.detokenize(completion_tokens, prev_tokens=prompt_tokens)

            # Contains multi-byte UTF8
            for k, char in enumerate(all_text[-3:]):
                k = 3 - k
                for num, pattern in [(2, 192), (3, 224), (4, 240)]:
                    # Bitwise AND check
                    if num > k and pattern & char == pattern:
                        multibyte_fix = num - k

            # Stop incomplete bytes from passing
            if multibyte_fix > 0:
                multibyte_fix -= 1
                continue

            any_stop = [s for s in stop_sequences if s in all_text]
            if len(any_stop) > 0:
                first_stop = any_stop[0]
                text = all_text[: all_text.index(first_stop)]
                finish_reason = "stop"
                break

            if stream:
                remaining_tokens = completion_tokens[returned_tokens:]
                remaining_text = self.detokenize(remaining_tokens, prev_tokens=prompt_tokens + completion_tokens[:returned_tokens])
                remaining_length = len(remaining_text)

                # We want to avoid yielding any characters from
                # the generated text if they are part of a stop
                # sequence.
                first_stop_position = 0
                for s in stop_sequences:
                    for i in range(min(len(s), remaining_length), 0, -1):
                        if remaining_text.endswith(s[:i]):
                            if i > first_stop_position:
                                first_stop_position = i
                            break

                token_end_position = 0

                if logprobs is not None:
                    # not sure how to handle this branch when dealing
                    # with CJK output, so keep it unchanged
                    for token in remaining_tokens:
                        if token == self.token_bos():
                            continue
                        token_end_position += len(self.detokenize([token], prev_tokens=prompt_tokens + completion_tokens[:returned_tokens]))
                        # Check if stop sequence is in the token
                        if token_end_position > (
                            remaining_length - first_stop_position
                        ):
                            break
                        token_str = self.detokenize([token], prev_tokens=prompt_tokens + completion_tokens[:returned_tokens]).decode(
                            "utf-8", errors="ignore"
                        )
                        text_offset = len(prompt) + len(
                            self.detokenize(completion_tokens[:returned_tokens], prev_tokens=prompt_tokens + completion_tokens[:returned_tokens]).decode(
                                "utf-8", errors="ignore"
                            )
                        )
                        token_offset = len(prompt_tokens) + returned_tokens
                        logits = self._scores[token_offset - 1, :]
                        current_logprobs = Llama.logits_to_logprobs(logits).tolist()
                        sorted_logprobs = list(
                            sorted(
                                zip(current_logprobs, range(len(current_logprobs))),
                                reverse=True,
                            )
                        )
                        top_logprob = {
                            self.detokenize([i]).decode(
                                "utf-8", errors="ignore"
                            ): logprob
                            for logprob, i in sorted_logprobs[:logprobs]
                        }
                        top_logprob.update({token_str: current_logprobs[int(token)]})
                        logprobs_or_none = {
                            "tokens": [
                                self.detokenize([token], prev_tokens=prompt_tokens + completion_tokens[:returned_tokens]).decode(
                                    "utf-8", errors="ignore"
                                )
                            ],
                            "text_offset": [text_offset],
                            "token_logprobs": [current_logprobs[int(token)]],
                            "top_logprobs": [top_logprob],
                        }
                        returned_tokens += 1
                        yield {
                            "id": completion_id,
                            "object": "text_completion",
                            "created": created,
                            "model": model_name,
                            "choices": [
                                {
                                    "text": self.detokenize([token], prev_tokens=prompt_tokens + completion_tokens[:returned_tokens]).decode(
                                        "utf-8", errors="ignore"
                                    ),
                                    "index": 0,
                                    "logprobs": logprobs_or_none,
                                    "finish_reason": None,
                                }
                            ],
                        }
                else:
                    while len(remaining_tokens) > 0:
                        decode_success = False
                        for i in range(1, len(remaining_tokens) + 1):
                            try:
                                bs = self.detokenize(remaining_tokens[:i], prev_tokens=prompt_tokens + completion_tokens[:returned_tokens])
                                ts = bs.decode("utf-8")
                                decode_success = True
                                break
                            except UnicodeError:
                                pass
                        else:
                            break
                        if not decode_success:
                            # all remaining tokens cannot be decoded to a UTF-8 character
                            break
                        token_end_position += len(bs)
                        if token_end_position > (
                            remaining_length - first_stop_position
                        ):
                            break
                        remaining_tokens = remaining_tokens[i:]
                        returned_tokens += i

                        yield {
                            "id": completion_id,
                            "object": "text_completion",
                            "created": created,
                            "model": model_name,
                            "choices": [
                                {
                                    "text": ts,
                                    "index": 0,
                                    "logprobs": None,
                                    "finish_reason": None,
                                }
                            ],
                        }

            if len(completion_tokens) >= max_tokens:
                text = self.detokenize(completion_tokens, prev_tokens=prompt_tokens)
                finish_reason = "length"
                break

            # Record TTFT metric (once)
            if idx == 0:
                _metrics_dict["time_to_first_token"] = time.time() - _ttft_start
            # Record TPOT metric
            else:
                _tpot_metrics.append(time.time() - _tpot_start)
            _tpot_start = time.time()  # reset

        if stopping_criteria is not None and stopping_criteria(
            self._input_ids, self._scores[-1, :]
        ):
            text = self.detokenize(completion_tokens, prev_tokens=prompt_tokens)
            finish_reason = "stop"

        if self.verbose:
            self._ctx.print_timings()

        if stream:
            remaining_tokens = completion_tokens[returned_tokens:]
            all_text = self.detokenize(remaining_tokens, prev_tokens=prompt_tokens + completion_tokens[:returned_tokens])
            any_stop = [s for s in stop_sequences if s in all_text]
            if len(any_stop) > 0:
                end = min(all_text.index(stop) for stop in any_stop)
            else:
                end = len(all_text)

            token_end_position = 0
            for token in remaining_tokens:
                # Record TTFT metric (once)
                if idx == 0:
                    _metrics_dict["time_to_first_token"] = time.time() - _ttft_start
                # Record TPOT metric
                else:
                    _tpot_metrics.append(time.time() - _tpot_start)
                _tpot_start = time.time()  # reset

                token_end_position += len(self.detokenize([token], prev_tokens=prompt_tokens + completion_tokens[:returned_tokens]))

                logprobs_or_none: Optional[CompletionLogprobs] = None
                if logprobs is not None:
                    if token == self.token_bos():
                        continue
                    token_str = self.detokenize([token]).decode(
                        "utf-8", errors="ignore"
                    )
                    text_offset = len(prompt) + len(
                        self.detokenize(completion_tokens[:returned_tokens], prev_tokens=prompt_tokens + completion_tokens[:returned_tokens])
                    )
                    token_offset = len(prompt_tokens) + returned_tokens - 1
                    logits = self._scores[token_offset, :]
                    current_logprobs = Llama.logits_to_logprobs(logits).tolist()
                    sorted_logprobs = list(
                        sorted(
                            zip(current_logprobs, range(len(current_logprobs))),
                            reverse=True,
                        )
                    )
                    top_logprob = {
                        self.detokenize([i]).decode("utf-8", errors="ignore"): logprob
                        for logprob, i in sorted_logprobs[:logprobs]
                    }
                    top_logprob.update({token_str: current_logprobs[int(token)]})
                    logprobs_or_none = {
                        "tokens": [
                            self.detokenize([token]).decode("utf-8", errors="ignore")
                        ],
                        "text_offset": [text_offset],
                        "token_logprobs": [current_logprobs[int(token)]],
                        "top_logprobs": [top_logprob],
                    }

                if token_end_position >= end:
                    last_text = self.detokenize([token])
                    if token_end_position == end - 1:
                        break
                    returned_tokens += 1
                    yield {
                        "id": completion_id,
                        "object": "text_completion",
                        "created": created,
                        "model": model_name,
                        "choices": [
                            {
                                "text": last_text[
                                    : len(last_text) - (token_end_position - end)
                                ].decode("utf-8", errors="ignore"),
                                "index": 0,
                                "logprobs": logprobs_or_none,
                                "finish_reason": None,
                            }
                        ],
                    }
                    break
                returned_tokens += 1
                yield {
                    "id": completion_id,
                    "object": "text_completion",
                    "created": created,
                    "model": model_name,
                    "choices": [
                        {
                            "text": self.detokenize([token]).decode(
                                "utf-8", errors="ignore"
                            ),
                            "index": 0,
                            "logprobs": logprobs_or_none,
                            "finish_reason": None,
                        }
                    ],
                }
            yield {
                "id": completion_id,
                "object": "text_completion",
                "created": created,
                "model": model_name,
                "choices": [
                    {
                        "text": "",
                        "index": 0,
                        "logprobs": None,
                        "finish_reason": finish_reason,
                    }
                ],
            }
            if self.cache:
                if self.verbose:
                    print("Llama._create_completion: cache save", file=sys.stderr)
                self.cache[prompt_tokens + completion_tokens] = self.save_state()
                print("Llama._create_completion: cache saved", file=sys.stderr)
            
            ## PROMETHEUS METRICS IN STREAMING MODE ##
            # Record TTFT metric -- Setting to None if no tokens were generated
            if not _metrics_dict.get("time_to_first_token"):
                _metrics_dict["time_to_first_token"] = None

            # Record TPOT metrics (per generated token)
            _metrics_dict["time_per_output_token"] = _tpot_metrics

            # Record metrics from the C++ backend (converted to seconds)
            _timings = llama_cpp.llama_get_timings(self._ctx.ctx)
            _metrics_dict["load_time"] = round(_timings.t_load_ms / 1e3, 2)
            _metrics_dict["sample_time"] = round(_timings.t_sample_ms / 1e3, 2)
            _metrics_dict["sample_throughput"] = round(1e3 / _timings.t_sample_ms * _timings.n_sample, 2) if _timings.t_sample_ms > 0 else 0.0
            _metrics_dict["prompt_eval_time"] = round(_timings.t_p_eval_ms / 1e3, 2)
            _metrics_dict["prompt_eval_throughput"] = round(1e3 / _timings.t_p_eval_ms * _timings.n_p_eval, 2) if _timings.t_p_eval_ms > 0 else 0.0
            _metrics_dict["completion_eval_time"] = round(_timings.t_eval_ms / 1e3, 2)
            _metrics_dict["completion_eval_throughput"] = round(1e3 / _timings.t_eval_ms * _timings.n_eval, 2) if _timings.t_eval_ms > 0 else 0.0
            _metrics_dict["end_to_end_latency"] = round((_timings.t_end_ms - _timings.t_start_ms) / 1e3, 2)

            # Record prefill and generation token metrics
            _metrics_dict["prefill_tokens"] = len(prompt_tokens)
            _metrics_dict["generation_tokens"] = len(completion_tokens)

            # Record system info
            _gpu_utilization, _gpu_memory_used, _gpu_memory_free = get_gpu_general_info()
            _metrics_dict["cpu_utilization"] = get_cpu_usage(_pid)  # TODO: Returning always 0.0 -> check
            _metrics_dict["cpu_ram_pid"] = get_ram_usage(_pid)
            _metrics_dict["gpu_utilization"] = _gpu_utilization
            _metrics_dict["gpu_ram_usage"] = _gpu_memory_used
            _metrics_dict["gpu_ram_free"] = _gpu_memory_free
            _metrics_dict["gpu_ram_pid"] = get_gpu_info_by_pid(_pid)
            _metrics_dict["state_size"] = llama_cpp.llama_get_state_size(self._ctx.ctx)
            _metrics_dict["kv_cache_usage_ratio"] = round(1. * llama_cpp.llama_get_kv_cache_used_cells(self._ctx.ctx) / self.n_ctx(), 2)
            _metrics_dict["system_info"] = {
                "model": model_name,
                "n_params": str(llama_cpp.llama_model_n_params(self.model)),
                "n_embd": str(self.n_embd()),
                "n_ctx": str(self.n_ctx()),
                "n_vocab": str(self.n_vocab()),
                "n_threads": str(self.n_threads)
            } 

            # Log metrics to Prometheus
            _all_metrics = Metrics(**_metrics_dict)
            self.metrics.log_metrics(_all_metrics, labels=_labels)
            
            return

        if self.cache:
            if self.verbose:
                print("Llama._create_completion: cache save", file=sys.stderr)
            self.cache[prompt_tokens + completion_tokens] = self.save_state()

        text_str = text.decode("utf-8", errors="ignore")

        if echo:
            text_str = prompt + text_str

        if suffix_token_id < 0 and suffix is not None:
            text_str = text_str + suffix

        logprobs_or_none: Optional[CompletionLogprobs] = None
        if logprobs is not None:
            text_offset = 0 if echo else len(prompt)
            token_offset = 0 if echo else len(prompt_tokens[1:])
            text_offsets: List[int] = []
            token_logprobs: List[Optional[float]] = []
            tokens: List[str] = []
            top_logprobs: List[Optional[Dict[str, float]]] = []

            if echo:
                # Remove leading BOS token
                all_tokens = prompt_tokens[1:] + completion_tokens
            else:
                all_tokens = completion_tokens

            all_token_strs = [
                self.detokenize([token], prev_tokens=all_tokens[:i]).decode("utf-8", errors="ignore")
                for i, token in enumerate(all_tokens)
            ]
            all_logprobs = Llama.logits_to_logprobs(self._scores)[token_offset:]
            # TODO: may be able to change this loop to use np.take_along_dim
            for idx, (token, token_str, logprobs_token) in enumerate(
                zip(all_tokens, all_token_strs, all_logprobs)
            ):
                if token == self.token_bos():
                    continue
                text_offsets.append(
                    text_offset
                    + len(
                        self.detokenize(all_tokens[:idx]).decode(
                            "utf-8", errors="ignore"
                        )
                    )
                )
                tokens.append(token_str)
                sorted_logprobs = list(
                    sorted(
                        zip(logprobs_token, range(len(logprobs_token))), reverse=True
                    )
                )
                token_logprobs.append(logprobs_token[int(token)])
                top_logprob: Optional[Dict[str, float]] = {
                    self.detokenize([i], prev_tokens=all_tokens[:idx]).decode("utf-8", errors="ignore"): logprob
                    for logprob, i in sorted_logprobs[:logprobs]
                }
                top_logprob.update({token_str: logprobs_token[int(token)]})
                top_logprobs.append(top_logprob)
            # Weird idosincracy of the OpenAI API where
            # token_logprobs and top_logprobs are null for
            # the first token.
            if echo and len(all_tokens) > 0:
                token_logprobs[0] = None
                top_logprobs[0] = None
            logprobs_or_none = {
                "tokens": tokens,
                "text_offset": text_offsets,
                "token_logprobs": token_logprobs,
                "top_logprobs": top_logprobs,
            }
        
        ## PROMETHEUS METRICS IN CHAT COMPLETION MODE ##
        # Record TTFT metric -- Setting to None if no tokens were generated
        if not _metrics_dict.get("time_to_first_token"):
            _metrics_dict["time_to_first_token"] = None

        # Record TPOT metrics (per generated token)
        _metrics_dict["time_per_output_token"] = _tpot_metrics

        # Record metrics from the C++ backend (converted to seconds)
        _timings = llama_cpp.llama_get_timings(self._ctx.ctx)
        _metrics_dict["load_time"] = round(_timings.t_load_ms / 1e3, 2)
        _metrics_dict["sample_time"] = round(_timings.t_sample_ms / 1e3, 2)
        _metrics_dict["sample_throughput"] = round(1e3 / _timings.t_sample_ms * _timings.n_sample, 2) if _timings.t_sample_ms > 0 else 0.0
        _metrics_dict["prompt_eval_time"] = round(_timings.t_p_eval_ms / 1e3, 2)
        _metrics_dict["prompt_eval_throughput"] = round(1e3 / _timings.t_p_eval_ms * _timings.n_p_eval, 2) if _timings.t_p_eval_ms > 0 else 0.0
        _metrics_dict["completion_eval_time"] = round(_timings.t_eval_ms / 1e3, 2)
        _metrics_dict["completion_eval_throughput"] = round(1e3 / _timings.t_eval_ms * _timings.n_eval, 2) if _timings.t_eval_ms > 0 else 0.0
        _metrics_dict["end_to_end_latency"] = round((_timings.t_end_ms - _timings.t_start_ms) / 1e3, 2)

        # Record prefill and generation token metrics
        _metrics_dict["prefill_tokens"] = len(prompt_tokens)
        _metrics_dict["generation_tokens"] = len(completion_tokens)

        # Record system info
        _gpu_utilization, _gpu_memory_used, _gpu_memory_free = get_gpu_general_info()
        _metrics_dict["cpu_utilization"] = get_cpu_usage(_pid)  # TODO: Returning always 0.0 -> check
        _metrics_dict["cpu_ram_pid"] = get_ram_usage(_pid)
        _metrics_dict["gpu_utilization"] = _gpu_utilization
        _metrics_dict["gpu_ram_usage"] = _gpu_memory_used
        _metrics_dict["gpu_ram_free"] = _gpu_memory_free
        _metrics_dict["gpu_ram_pid"] = get_gpu_info_by_pid(_pid)
        _metrics_dict["state_size"] = llama_cpp.llama_get_state_size(self._ctx.ctx)
        _metrics_dict["kv_cache_usage_ratio"] = round(1. * llama_cpp.llama_get_kv_cache_used_cells(self._ctx.ctx) / self.n_ctx(), 2)
        _metrics_dict["system_info"] = {
            "model": model_name,
            "n_params": str(llama_cpp.llama_model_n_params(self.model)),
            "n_embd": str(self.n_embd()),
            "n_ctx": str(self.n_ctx()),
            "n_vocab": str(self.n_vocab()),
            "n_threads": str(self.n_threads)
        } 

        # Log metrics to Prometheus
        _all_metrics = Metrics(**_metrics_dict)
        self.metrics.log_metrics(_all_metrics, labels=_labels)

        yield {
            "id": completion_id,
            "object": "text_completion",
            "created": created,
            "model": model_name,
            "service": ai_service,
            "choices": [
                {
                    "text": text_str,
                    "index": 0,
                    "logprobs": logprobs_or_none,
                    "finish_reason": finish_reason,
                }
            ],
            "usage": {
                "prompt_tokens": len(prompt_tokens),
                "completion_tokens": len(completion_tokens),
                "total_tokens": len(prompt_tokens) + len(completion_tokens),
            },
        }

    def create_completion(
        self,
        prompt: Union[str, List[int]],
        suffix: Optional[str] = None,
        max_tokens: Optional[int] = 16,
        temperature: float = 0.8,
        top_p: float = 0.95,
        min_p: float = 0.05,
        typical_p: float = 1.0,
        logprobs: Optional[int] = None,
        echo: bool = False,
        stop: Optional[Union[str, List[str]]] = [],
        frequency_penalty: float = 0.0,
        presence_penalty: float = 0.0,
        repeat_penalty: float = 1.1,
        top_k: int = 40,
        stream: bool = False,
        seed: Optional[int] = None,
        tfs_z: float = 1.0,
        mirostat_mode: int = 0,
        mirostat_tau: float = 5.0,
        mirostat_eta: float = 0.1,
        model: Optional[str] = None,
        stopping_criteria: Optional[StoppingCriteriaList] = None,
        logits_processor: Optional[LogitsProcessorList] = None,
        grammar: Optional[LlamaGrammar] = None,
        logit_bias: Optional[Dict[str, float]] = None,
        ai_service: Optional[str] = None
    ) -> Union[CreateCompletionResponse, Iterator[CreateCompletionStreamResponse]]:
        """Generate text from a prompt.

        Args:
            prompt: The prompt to generate text from.
            suffix: A suffix to append to the generated text. If None, no suffix is appended.
            max_tokens: The maximum number of tokens to generate. If max_tokens <= 0 or None, the maximum number of tokens to generate is unlimited and depends on n_ctx.
            temperature: The temperature to use for sampling.
            top_p: The top-p value to use for nucleus sampling. Nucleus sampling described in academic paper "The Curious Case of Neural Text Degeneration" https://arxiv.org/abs/1904.09751
            min_p: The min-p value to use for minimum p sampling. Minimum P sampling as described in https://github.com/ggerganov/llama.cpp/pull/3841
            typical_p: The typical-p value to use for sampling. Locally Typical Sampling implementation described in the paper https://arxiv.org/abs/2202.00666.
            logprobs: The number of logprobs to return. If None, no logprobs are returned.
            echo: Whether to echo the prompt.
            stop: A list of strings to stop generation when encountered.
            frequency_penalty: The penalty to apply to tokens based on their frequency in the prompt.
            presence_penalty: The penalty to apply to tokens based on their presence in the prompt.
            repeat_penalty: The penalty to apply to repeated tokens.
            top_k: The top-k value to use for sampling. Top-K sampling described in academic paper "The Curious Case of Neural Text Degeneration" https://arxiv.org/abs/1904.09751
            stream: Whether to stream the results.
            seed: The seed to use for sampling.
            tfs_z: The tail-free sampling parameter. Tail Free Sampling described in https://www.trentonbricken.com/Tail-Free-Sampling/.
            mirostat_mode: The mirostat sampling mode.
            mirostat_tau: The target cross-entropy (or surprise) value you want to achieve for the generated text. A higher value corresponds to more surprising or less predictable text, while a lower value corresponds to less surprising or more predictable text.
            mirostat_eta: The learning rate used to update `mu` based on the error between the target and observed surprisal of the sampled word. A larger learning rate will cause `mu` to be updated more quickly, while a smaller learning rate will result in slower updates.
            model: The name to use for the model in the completion object.
            stopping_criteria: A list of stopping criteria to use.
            logits_processor: A list of logits processors to use.
            grammar: A grammar to use for constrained sampling.
            logit_bias: A logit bias to use.

        Raises:
            ValueError: If the requested tokens exceed the context window.
            RuntimeError: If the prompt fails to tokenize or the model fails to evaluate the prompt.

        Returns:
            Response object containing the generated text.
        """
        completion_or_chunks = self._create_completion(
            prompt=prompt,
            suffix=suffix,
            max_tokens=-1 if max_tokens is None else max_tokens,
            temperature=temperature,
            top_p=top_p,
            min_p=min_p,
            typical_p=typical_p,
            logprobs=logprobs,
            echo=echo,
            stop=stop,
            frequency_penalty=frequency_penalty,
            presence_penalty=presence_penalty,
            repeat_penalty=repeat_penalty,
            top_k=top_k,
            stream=stream,
            seed=seed,
            tfs_z=tfs_z,
            mirostat_mode=mirostat_mode,
            mirostat_tau=mirostat_tau,
            mirostat_eta=mirostat_eta,
            model=model,
            stopping_criteria=stopping_criteria,
            logits_processor=logits_processor,
            grammar=grammar,
            logit_bias=logit_bias,
            ai_service=ai_service
        )
        if stream:
            chunks: Iterator[CreateCompletionStreamResponse] = completion_or_chunks
            return chunks
        completion: Completion = next(completion_or_chunks)  # type: ignore
        return completion

    def __call__(
        self,
        prompt: str,
        suffix: Optional[str] = None,
        max_tokens: Optional[int] = 16,
        temperature: float = 0.8,
        top_p: float = 0.95,
        min_p: float = 0.05,
        typical_p: float = 1.0,
        logprobs: Optional[int] = None,
        echo: bool = False,
        stop: Optional[Union[str, List[str]]] = [],
        frequency_penalty: float = 0.0,
        presence_penalty: float = 0.0,
        repeat_penalty: float = 1.1,
        top_k: int = 40,
        stream: bool = False,
        seed: Optional[int] = None,
        tfs_z: float = 1.0,
        mirostat_mode: int = 0,
        mirostat_tau: float = 5.0,
        mirostat_eta: float = 0.1,
        model: Optional[str] = None,
        stopping_criteria: Optional[StoppingCriteriaList] = None,
        logits_processor: Optional[LogitsProcessorList] = None,
        grammar: Optional[LlamaGrammar] = None,
        logit_bias: Optional[Dict[str, float]] = None,
        ai_service: Optional[str] = None
    ) -> Union[CreateCompletionResponse, Iterator[CreateCompletionStreamResponse]]:
        """Generate text from a prompt.

        Args:
            prompt: The prompt to generate text from.
            suffix: A suffix to append to the generated text. If None, no suffix is appended.
            max_tokens: The maximum number of tokens to generate. If max_tokens <= 0 or None, the maximum number of tokens to generate is unlimited and depends on n_ctx.
            temperature: The temperature to use for sampling.
            top_p: The top-p value to use for nucleus sampling. Nucleus sampling described in academic paper "The Curious Case of Neural Text Degeneration" https://arxiv.org/abs/1904.09751
            min_p: The min-p value to use for minimum p sampling. Minimum P sampling as described in https://github.com/ggerganov/llama.cpp/pull/3841
            typical_p: The typical-p value to use for sampling. Locally Typical Sampling implementation described in the paper https://arxiv.org/abs/2202.00666.
            logprobs: The number of logprobs to return. If None, no logprobs are returned.
            echo: Whether to echo the prompt.
            stop: A list of strings to stop generation when encountered.
            frequency_penalty: The penalty to apply to tokens based on their frequency in the prompt.
            presence_penalty: The penalty to apply to tokens based on their presence in the prompt.
            repeat_penalty: The penalty to apply to repeated tokens.
            top_k: The top-k value to use for sampling. Top-K sampling described in academic paper "The Curious Case of Neural Text Degeneration" https://arxiv.org/abs/1904.09751
            stream: Whether to stream the results.
            seed: The seed to use for sampling.
            tfs_z: The tail-free sampling parameter. Tail Free Sampling described in https://www.trentonbricken.com/Tail-Free-Sampling/.
            mirostat_mode: The mirostat sampling mode.
            mirostat_tau: The target cross-entropy (or surprise) value you want to achieve for the generated text. A higher value corresponds to more surprising or less predictable text, while a lower value corresponds to less surprising or more predictable text.
            mirostat_eta: The learning rate used to update `mu` based on the error between the target and observed surprisal of the sampled word. A larger learning rate will cause `mu` to be updated more quickly, while a smaller learning rate will result in slower updates.
            model: The name to use for the model in the completion object.
            stopping_criteria: A list of stopping criteria to use.
            logits_processor: A list of logits processors to use.
            grammar: A grammar to use for constrained sampling.
            logit_bias: A logit bias to use.

        Raises:
            ValueError: If the requested tokens exceed the context window.
            RuntimeError: If the prompt fails to tokenize or the model fails to evaluate the prompt.

        Returns:
            Response object containing the generated text.
        """
        return self.create_completion(
            prompt=prompt,
            suffix=suffix,
            max_tokens=max_tokens,
            temperature=temperature,
            top_p=top_p,
            min_p=min_p,
            typical_p=typical_p,
            logprobs=logprobs,
            echo=echo,
            stop=stop,
            frequency_penalty=frequency_penalty,
            presence_penalty=presence_penalty,
            repeat_penalty=repeat_penalty,
            top_k=top_k,
            stream=stream,
            seed=seed,
            tfs_z=tfs_z,
            mirostat_mode=mirostat_mode,
            mirostat_tau=mirostat_tau,
            mirostat_eta=mirostat_eta,
            model=model,
            stopping_criteria=stopping_criteria,
            logits_processor=logits_processor,
            grammar=grammar,
            logit_bias=logit_bias,
            ai_service=ai_service
        )

    def create_chat_completion(
        self,
        messages: List[ChatCompletionRequestMessage],
        functions: Optional[List[ChatCompletionFunction]] = None,
        function_call: Optional[ChatCompletionRequestFunctionCall] = None,
        tools: Optional[List[ChatCompletionTool]] = None,
        tool_choice: Optional[ChatCompletionToolChoiceOption] = None,
        temperature: float = 0.2,
        top_p: float = 0.95,
        top_k: int = 40,
        min_p: float = 0.05,
        typical_p: float = 1.0,
        stream: bool = False,
        stop: Optional[Union[str, List[str]]] = [],
        seed: Optional[int] = None,
        response_format: Optional[ChatCompletionRequestResponseFormat] = None,
        max_tokens: Optional[int] = None,
        presence_penalty: float = 0.0,
        frequency_penalty: float = 0.0,
        repeat_penalty: float = 1.1,
        tfs_z: float = 1.0,
        mirostat_mode: int = 0,
        mirostat_tau: float = 5.0,
        mirostat_eta: float = 0.1,
        model: Optional[str] = None,
        logits_processor: Optional[LogitsProcessorList] = None,
        grammar: Optional[LlamaGrammar] = None,
        logit_bias: Optional[Dict[str, float]] = None,
        logprobs: Optional[bool] = None,
        top_logprobs: Optional[int] = None,
        ai_service: Optional[str] = None
    ) -> Union[
        CreateChatCompletionResponse, Iterator[CreateChatCompletionStreamResponse]
    ]:
        """Generate a chat completion from a list of messages.

        Args:
            messages: A list of messages to generate a response for.
            functions: A list of functions to use for the chat completion.
            function_call: A function call to use for the chat completion.
            tools: A list of tools to use for the chat completion.
            tool_choice: A tool choice to use for the chat completion.
            temperature: The temperature to use for sampling.
            top_p: The top-p value to use for nucleus sampling. Nucleus sampling described in academic paper "The Curious Case of Neural Text Degeneration" https://arxiv.org/abs/1904.09751
            top_k: The top-k value to use for sampling. Top-K sampling described in academic paper "The Curious Case of Neural Text Degeneration" https://arxiv.org/abs/1904.09751
            min_p: The min-p value to use for minimum p sampling. Minimum P sampling as described in https://github.com/ggerganov/llama.cpp/pull/3841
            typical_p: The typical-p value to use for sampling. Locally Typical Sampling implementation described in the paper https://arxiv.org/abs/2202.00666.
            stream: Whether to stream the results.
            stop: A list of strings to stop generation when encountered.
            seed: The seed to use for sampling.
            response_format: The response format to use for the chat completion. Use { "type": "json_object" } to contstrain output to only valid json.
            max_tokens: The maximum number of tokens to generate. If max_tokens <= 0 or None, the maximum number of tokens to generate is unlimited and depends on n_ctx.
            presence_penalty: The penalty to apply to tokens based on their presence in the prompt.
            frequency_penalty: The penalty to apply to tokens based on their frequency in the prompt.
            repeat_penalty: The penalty to apply to repeated tokens.
            tfs_z: The tail-free sampling parameter.
            mirostat_mode: The mirostat sampling mode.
            mirostat_tau: The mirostat sampling tau parameter.
            mirostat_eta: The mirostat sampling eta parameter.
            model: The name to use for the model in the completion object.
            logits_processor: A list of logits processors to use.
            grammar: A grammar to use.
            logit_bias: A logit bias to use.

        Returns:
            Generated chat completion or a stream of chat completion chunks.
        """
        handler = self.chat_handler or self._chat_handlers.get(self.chat_format) or llama_chat_format.get_chat_completion_handler(
            self.chat_format
        )
        return handler(
            llama=self,
            messages=messages,
            functions=functions,
            function_call=function_call,
            tools=tools,
            tool_choice=tool_choice,
            temperature=temperature,
            top_p=top_p,
            top_k=top_k,
            min_p=min_p,
            typical_p=typical_p,
            logprobs=logprobs,
            top_logprobs=top_logprobs,
            stream=stream,
            stop=stop,
            seed=seed,
            response_format=response_format,
            max_tokens=max_tokens,
            presence_penalty=presence_penalty,
            frequency_penalty=frequency_penalty,
            repeat_penalty=repeat_penalty,
            tfs_z=tfs_z,
            mirostat_mode=mirostat_mode,
            mirostat_tau=mirostat_tau,
            mirostat_eta=mirostat_eta,
            model=model,
            logits_processor=logits_processor,
            grammar=grammar,
            logit_bias=logit_bias,
            ai_service=ai_service
        )

    def create_chat_completion_openai_v1(
        self,
        *args: Any,
        **kwargs: Any,
    ):
        """Generate a chat completion with return type based on the the OpenAI v1 API.

        OpenAI python package is required to use this method.

        You can install it with `pip install openai`.

        Args:
            *args: Positional arguments to pass to create_chat_completion.
            **kwargs: Keyword arguments to pass to create_chat_completion.

        Returns:
            Generated chat completion or a stream of chat completion chunks.
        """
        try:
            from openai.types.chat import ChatCompletion, ChatCompletionChunk

            stream = kwargs.get("stream", False)  # type: ignore
            assert isinstance(stream, bool)
            if stream:
                return (ChatCompletionChunk(**chunk) for chunk in self.create_chat_completion(*args, **kwargs))  # type: ignore
            else:
                return ChatCompletion(**self.create_chat_completion(*args, **kwargs))  # type: ignore
        except ImportError:
            raise ImportError(
                "To use create_chat_completion_openai_v1, you must install the openai package."
                "You can install it with `pip install openai`."
            )

    def __getstate__(self):
        return dict(
            model_path=self.model_path,
            # Model Params
            n_gpu_layers=self.model_params.n_gpu_layers,
            split_mode=self.model_params.split_mode,
            main_gpu=self.model_params.main_gpu,
            tensor_split=self.tensor_split,
            vocab_only=self.model_params.vocab_only,
            use_mmap=self.model_params.use_mmap,
            use_mlock=self.model_params.use_mlock,
            kv_overrides=self.kv_overrides,
            # Context Params
            seed=self.context_params.seed,
            n_ctx=self.context_params.n_ctx,
            n_batch=self.n_batch,
            n_threads=self.context_params.n_threads,
            n_threads_batch=self.context_params.n_threads_batch,
            rope_scaling_type=self.context_params.rope_scaling_type,
            pooling_type=self.context_params.pooling_type,
            rope_freq_base=self.context_params.rope_freq_base,
            rope_freq_scale=self.context_params.rope_freq_scale,
            yarn_ext_factor=self.context_params.yarn_ext_factor,
            yarn_attn_factor=self.context_params.yarn_attn_factor,
            yarn_beta_fast=self.context_params.yarn_beta_fast,
            yarn_beta_slow=self.context_params.yarn_beta_slow,
            yarn_orig_ctx=self.context_params.yarn_orig_ctx,
            logits_all=self.context_params.logits_all,
            embedding=self.context_params.embeddings,
            offload_kqv=self.context_params.offload_kqv,
            flash_attn=self.context_params.flash_attn,
            # Sampling Params
            last_n_tokens_size=self.last_n_tokens_size,
            # LoRA Params
            lora_base=self.lora_base,
            lora_scale=self.lora_scale,
            lora_path=self.lora_path,
            # Backend Params
            numa=self.numa,
            # Chat Format Params
            chat_format=self.chat_format,
            chat_handler=self.chat_handler,
            # Speculative Decidng
            draft_model=self.draft_model,
            # KV cache quantization
            type_k=self.context_params.type_k,
            type_v=self.context_params.type_v,
            # Misc
            verbose=self.verbose,
        )

    def __setstate__(self, state):
        self.__init__(**state)

    def save_state(self) -> LlamaState:
        assert self._ctx.ctx is not None
        if self.verbose:
            print("Llama.save_state: saving llama state", file=sys.stderr)
        state_size = llama_cpp.llama_get_state_size(self._ctx.ctx)
        if self.verbose:
            print(f"Llama.save_state: got state size: {state_size}", file=sys.stderr)
        llama_state = (ctypes.c_uint8 * int(state_size))()
        if self.verbose:
            print("Llama.save_state: allocated state", file=sys.stderr)
        n_bytes = llama_cpp.llama_copy_state_data(self._ctx.ctx, llama_state)
        if self.verbose:
            print(f"Llama.save_state: copied llama state: {n_bytes}", file=sys.stderr)
        if int(n_bytes) > int(state_size):
            raise RuntimeError("Failed to copy llama state data")
        llama_state_compact = (ctypes.c_uint8 * int(n_bytes))()
        llama_cpp.ctypes.memmove(llama_state_compact, llama_state, int(n_bytes))
        if self.verbose:
            print(
                f"Llama.save_state: saving {n_bytes} bytes of llama state",
                file=sys.stderr,
            )
        return LlamaState(
            scores=self._scores.copy(),
            input_ids=self.input_ids.copy(),
            n_tokens=self.n_tokens,
            llama_state=bytes(llama_state_compact),
            llama_state_size=n_bytes,
        )

    def load_state(self, state: LlamaState) -> None:
        assert self._ctx.ctx is not None
        # Only filling in up to `n_tokens` and then zero-ing out the rest
        self.scores[: state.n_tokens, :] = state.scores.copy()
        self.scores[state.n_tokens :, :] = 0.0
        self.input_ids = state.input_ids.copy()
        self.n_tokens = state.n_tokens
        state_size = state.llama_state_size
        LLamaStateArrayType = ctypes.c_uint8 * state_size
        llama_state = LLamaStateArrayType.from_buffer_copy(state.llama_state)

        if llama_cpp.llama_set_state_data(self._ctx.ctx, llama_state) != state_size:
            raise RuntimeError("Failed to set llama state data")

    def n_ctx(self) -> int:
        """Return the context window size."""
        return self._ctx.n_ctx()

    def n_embd(self) -> int:
        """Return the embedding size."""
        return self._model.n_embd()

    def n_vocab(self) -> int:
        """Return the vocabulary size."""
        return self._model.n_vocab()

    def tokenizer(self) -> LlamaTokenizer:
        """Return the llama tokenizer for this model."""
        return LlamaTokenizer(self)

    def token_eos(self) -> int:
        """Return the end-of-sequence token."""
        return self._model.token_eos()

    def token_bos(self) -> int:
        """Return the beginning-of-sequence token."""
        return self._model.token_bos()

    def token_nl(self) -> int:
        """Return the newline token."""
        return self._model.token_nl()

    def pooling_type(self) -> str:
        """Return the pooling type."""
        return self._ctx.pooling_type()

    @staticmethod
    def logits_to_logprobs(
        logits: Union[npt.NDArray[np.single], List], axis: int = -1
    ) -> npt.NDArray[np.single]:
        # https://docs.scipy.org/doc/scipy/reference/generated/scipy.special.log_softmax.html
        logits_maxs: np.ndarray = np.amax(logits, axis=axis, keepdims=True)
        if logits_maxs.ndim > 0:
            logits_maxs[~np.isfinite(logits_maxs)] = 0
        elif not np.isfinite(logits_maxs):
            logits_maxs = 0
        subtract_maxs = np.subtract(logits, logits_maxs, dtype=np.single)
        exp = np.exp(subtract_maxs)
        # Suppress warnings about log of zero
        with np.errstate(divide="ignore"):
            summed = np.sum(exp, axis=axis, keepdims=True)
            out = np.log(summed)
        return subtract_maxs - out

    @staticmethod
    def longest_token_prefix(a: Sequence[int], b: Sequence[int]):
        longest_prefix = 0
        for _a, _b in zip(a, b):
            if _a == _b:
                longest_prefix += 1
            else:
                break
        return longest_prefix

    @classmethod
    def from_pretrained(
        cls,
        repo_id: str,
        filename: Optional[str],
        local_dir: Optional[Union[str, os.PathLike[str]]] = None,
        local_dir_use_symlinks: Union[bool, Literal["auto"]] = "auto",
        cache_dir: Optional[Union[str, os.PathLike[str]]] = None,
        **kwargs: Any,
    ) -> "Llama":
        """Create a Llama model from a pretrained model name or path.
        This method requires the huggingface-hub package.
        You can install it with `pip install huggingface-hub`.

        Args:
            repo_id: The model repo id.
            filename: A filename or glob pattern to match the model file in the repo.
            local_dir: The local directory to save the model to.
            local_dir_use_symlinks: Whether to use symlinks when downloading the model.
            **kwargs: Additional keyword arguments to pass to the Llama constructor.

        Returns:
            A Llama model."""
        try:
            from huggingface_hub import hf_hub_download, HfFileSystem
            from huggingface_hub.utils import validate_repo_id
        except ImportError:
            raise ImportError(
                "Llama.from_pretrained requires the huggingface-hub package. "
                "You can install it with `pip install huggingface-hub`."
            )

        validate_repo_id(repo_id)

        hffs = HfFileSystem()

        files = [
            file["name"] if isinstance(file, dict) else file
            for file in hffs.ls(repo_id)
        ]

        # split each file into repo_id, subfolder, filename
        file_list: List[str] = []
        for file in files:
            rel_path = Path(file).relative_to(repo_id)
            file_list.append(str(rel_path))

        matching_files = [file for file in file_list if fnmatch.fnmatch(file, filename)]  # type: ignore

        if len(matching_files) == 0:
            raise ValueError(
                f"No file found in {repo_id} that match {filename}\n\n"
                f"Available Files:\n{json.dumps(file_list)}"
            )

        if len(matching_files) > 1:
            raise ValueError(
                f"Multiple files found in {repo_id} matching {filename}\n\n"
                f"Available Files:\n{json.dumps(files)}"
            )

        (matching_file,) = matching_files

        subfolder = str(Path(matching_file).parent)
        filename = Path(matching_file).name

        # download the file
        hf_hub_download(
            repo_id=repo_id,
            filename=filename,
            subfolder=subfolder,
            local_dir=local_dir,
            local_dir_use_symlinks=local_dir_use_symlinks,
            cache_dir=cache_dir,
        )

        if local_dir is None:
            model_path = hf_hub_download(
                repo_id=repo_id,
                filename=filename,
                subfolder=subfolder,
                local_dir=local_dir,
                local_dir_use_symlinks=local_dir_use_symlinks,
                cache_dir=cache_dir,
                local_files_only=True,
            )
        else:
            model_path = os.path.join(local_dir, filename)

        return cls(
            model_path=model_path,
            **kwargs,
        )


class LlamaState:
    def __init__(
        self,
        input_ids: npt.NDArray[np.intc],
        scores: npt.NDArray[np.single],
        n_tokens: int,
        llama_state: bytes,
        llama_state_size: int,
    ):
        self.input_ids = input_ids
        self.scores = scores
        self.n_tokens = n_tokens
        self.llama_state = llama_state
        self.llama_state_size = llama_state_size


LogitsProcessor = Callable[
    [npt.NDArray[np.intc], npt.NDArray[np.single]], npt.NDArray[np.single]
]


class LogitsProcessorList(List[LogitsProcessor]):
    def __call__(
        self, input_ids: npt.NDArray[np.intc], scores: npt.NDArray[np.single]
    ) -> npt.NDArray[np.single]:
        for processor in self:
            scores = processor(input_ids, scores)
        return scores


StoppingCriteria = Callable[[npt.NDArray[np.intc], npt.NDArray[np.single]], bool]


class StoppingCriteriaList(List[StoppingCriteria]):
    def __call__(
        self, input_ids: npt.NDArray[np.intc], logits: npt.NDArray[np.single]
    ) -> bool:
        return any([stopping_criteria(input_ids, logits) for stopping_criteria in self])


class MinTokensLogitsProcessor(LogitsProcessor):
    def __init__(self, min_tokens: int, token_eos: int):
        self.min_tokens = min_tokens
        self.token_eos = token_eos
        self.prompt_tokens = None

    def __call__(
        self, input_ids: npt.NDArray[np.intc], scores: npt.NDArray[np.single]
    ) -> npt.NDArray[np.single]:
        if self.prompt_tokens is None:
            self.prompt_tokens = len(input_ids)
        if len(input_ids) - self.prompt_tokens < self.min_tokens:
            scores[self.token_eos] = -np.inf
        return scores<|MERGE_RESOLUTION|>--- conflicted
+++ resolved
@@ -973,10 +973,6 @@
         assert self._ctx is not None
         assert suffix is None or suffix.__class__ is str
 
-        completion_id: str = f"cmpl-{str(uuid.uuid4())}"
-        created: int = int(time.time())
-<<<<<<< HEAD
-
         # Variables required for metric collection
         _metrics_dict = {}
         _ttft_start = time.time()
@@ -989,11 +985,11 @@
         # Get CPU usage before generating completion so it can be used to calculate CPU when called after completing the process
         _ = get_cpu_usage(_pid)
 
-=======
+        completion_id: str = f"cmpl-{str(uuid.uuid4())}"
+        created: int = int(time.time())
         prefix_token_id: int = self._model.token_prefix()
         middle_token_id: int = self._model.token_middle()
         suffix_token_id: int = self._model.token_suffix()
->>>>>>> 3dbfec74
         # If prompt is empty, initialize completion with BOS token to avoid
         # detokenization including a space at the beginning of the completion
         completion_tokens: List[int] = [] if len(prompt) > 0 else [self.token_bos()]
