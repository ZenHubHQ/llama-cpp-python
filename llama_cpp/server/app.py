import json
import multiprocessing
from re import compile, Match, Pattern
from threading import Lock
from functools import partial
from typing import Callable, Coroutine, Iterator, List, Optional, Tuple, Union, Dict
from typing_extensions import TypedDict, Literal

import llama_cpp

import anyio
from anyio.streams.memory import MemoryObjectSendStream
from starlette.concurrency import run_in_threadpool, iterate_in_threadpool
from fastapi import Depends, FastAPI, APIRouter, Request, Response
from fastapi.middleware.cors import CORSMiddleware
from fastapi.responses import JSONResponse
from fastapi.routing import APIRoute
from pydantic import BaseModel, Field
from pydantic_settings import BaseSettings
from sse_starlette.sse import EventSourceResponse

import numpy as np
import numpy.typing as npt


class Settings(BaseSettings):
    model: str = Field(
        description="The path to the model to use for generating completions."
    )
    model_alias: Optional[str] = Field(
        default=None,
        description="The alias of the model to use for generating completions.",
    )
    n_ctx: int = Field(default=2048, ge=1, description="The context size.")
    n_gpu_layers: int = Field(
        default=0,
        ge=0,
        description="The number of layers to put on the GPU. The rest will be on the CPU.",
    )
    tensor_split: Optional[List[float]] = Field(
        default=None,
        description="Split layers across multiple GPUs in proportion.",
    )
    rope_freq_base: float = Field(
        default=10000, ge=1, description="RoPE base frequency"
    )
    rope_freq_scale: float = Field(
        default=1.0, description="RoPE frequency scaling factor"
    )
    seed: int = Field(default=1337, description="Random seed. -1 for random.")
    n_batch: int = Field(
        default=512, ge=1, description="The batch size to use per eval."
    )
    n_threads: int = Field(
        default=max(multiprocessing.cpu_count() // 2, 1),
        ge=1,
        description="The number of threads to use.",
    )
    f16_kv: bool = Field(default=True, description="Whether to use f16 key/value.")
    use_mlock: bool = Field(
        default=llama_cpp.llama_mlock_supported(),
        description="Use mlock.",
    )
    use_mmap: bool = Field(
        default=llama_cpp.llama_mmap_supported(),
        description="Use mmap.",
    )
    embedding: bool = Field(default=True, description="Whether to use embeddings.")
    low_vram: bool = Field(
        default=False,
        description="Whether to use less VRAM. This will reduce performance.",
    )
    last_n_tokens_size: int = Field(
        default=64,
        ge=0,
        description="Last n tokens to keep for repeat penalty calculation.",
    )
    logits_all: bool = Field(default=True, description="Whether to return logits.")
    cache: bool = Field(
        default=False,
        description="Use a cache to reduce processing times for evaluated prompts.",
    )
    cache_type: Literal["ram", "disk"] = Field(
        default="ram",
        description="The type of cache to use. Only used if cache is True.",
    )
    cache_size: int = Field(
        default=2 << 30,
        description="The size of the cache in bytes. Only used if cache is True.",
    )
    vocab_only: bool = Field(
        default=False, description="Whether to only return the vocabulary."
    )
    verbose: bool = Field(
        default=True, description="Whether to print debug information."
    )
    host: str = Field(default="localhost", description="Listen address")
    port: int = Field(default=8000, description="Listen port")
    interrupt_requests: bool = Field(
        default=True,
        description="Whether to interrupt requests when a new request is received.",
    )


class ErrorResponse(TypedDict):
    """OpenAI style error response"""

    message: str
    type: str
    param: Optional[str]
    code: Optional[str]


class ErrorResponseFormatters:
    """Collection of formatters for error responses.

    Args:
        request (Union[CreateCompletionRequest, CreateChatCompletionRequest]):
            Request body
        match (Match[str]): Match object from regex pattern

    Returns:
        Tuple[int, ErrorResponse]: Status code and error response
    """

    @staticmethod
    def context_length_exceeded(
        request: Union[
            "CreateCompletionRequest", "CreateChatCompletionRequest"
        ],
        match, # type: Match[str] # type: ignore
    ) -> Tuple[int, ErrorResponse]:
        """Formatter for context length exceeded error"""

        context_window = int(match.group(2))
        prompt_tokens = int(match.group(1))
        completion_tokens = request.max_tokens
        if hasattr(request, "messages"):
            # Chat completion
            message = (
                "This model's maximum context length is {} tokens. "
                "However, you requested {} tokens "
                "({} in the messages, {} in the completion). "
                "Please reduce the length of the messages or completion."
            )
        else:
            # Text completion
            message = (
                "This model's maximum context length is {} tokens, "
                "however you requested {} tokens "
                "({} in your prompt; {} for the completion). "
                "Please reduce your prompt; or completion length."
            )
        return 400, ErrorResponse(
            message=message.format(
                context_window,
                completion_tokens + prompt_tokens,
                prompt_tokens,
                completion_tokens,
            ),
            type="invalid_request_error",
            param="messages",
            code="context_length_exceeded",
        )

    @staticmethod
    def model_not_found(
        request: Union[
            "CreateCompletionRequest", "CreateChatCompletionRequest"
        ],
        match # type: Match[str] # type: ignore
    ) -> Tuple[int, ErrorResponse]:
        """Formatter for model_not_found error"""

        model_path = str(match.group(1))
        message = f"The model `{model_path}` does not exist"
        return 400, ErrorResponse(
            message=message,
            type="invalid_request_error",
            param=None,
            code="model_not_found",
        )


class RouteErrorHandler(APIRoute):
    """Custom APIRoute that handles application errors and exceptions"""

    # key: regex pattern for original error message from llama_cpp
    # value: formatter function
    pattern_and_formatters: Dict[
        "Pattern",
        Callable[
            [
                Union["CreateCompletionRequest", "CreateChatCompletionRequest"],
                "Match[str]",
            ],
            Tuple[int, ErrorResponse],
        ],
    ] = {
        compile(
            r"Requested tokens \((\d+)\) exceed context window of (\d+)"
        ): ErrorResponseFormatters.context_length_exceeded,
        compile(
            r"Model path does not exist: (.+)"
        ): ErrorResponseFormatters.model_not_found,
    }

    def error_message_wrapper(
        self,
        error: Exception,
        body: Optional[
            Union[
                "CreateChatCompletionRequest",
                "CreateCompletionRequest",
                "CreateEmbeddingRequest",
            ]
        ] = None,
    ) -> Tuple[int, ErrorResponse]:
        """Wraps error message in OpenAI style error response"""

        if body is not None and isinstance(
            body,
            (
                CreateCompletionRequest,
                CreateChatCompletionRequest,
            ),
        ):
            # When text completion or chat completion
            for pattern, callback in self.pattern_and_formatters.items():
                match = pattern.search(str(error))
                if match is not None:
                    return callback(body, match)

        # Wrap other errors as internal server error
        return 500, ErrorResponse(
            message=str(error),
            type="internal_server_error",
            param=None,
            code=None,
        )

    def get_route_handler(
        self,
    ) -> Callable[[Request], Coroutine[None, None, Response]]:
        """Defines custom route handler that catches exceptions and formats
        in OpenAI style error response"""

        original_route_handler = super().get_route_handler()

        async def custom_route_handler(request: Request) -> Response:
            try:
                return await original_route_handler(request)
            except Exception as exc:
                json_body = await request.json()
                try:
                    if "messages" in json_body:
                        # Chat completion
                        body: Optional[
                            Union[
                                CreateChatCompletionRequest,
                                CreateCompletionRequest,
                                CreateEmbeddingRequest,
                            ]
                        ] = CreateChatCompletionRequest(**json_body)
                    elif "prompt" in json_body:
                        # Text completion
                        body = CreateCompletionRequest(**json_body)
                    else:
                        # Embedding
                        body = CreateEmbeddingRequest(**json_body)
                except Exception:
                    # Invalid request body
                    body = None

                # Get proper error message from the exception
                (
                    status_code,
                    error_message,
                ) = self.error_message_wrapper(error=exc, body=body)
                return JSONResponse(
                    {"error": error_message},
                    status_code=status_code,
                )

        return custom_route_handler


router = APIRouter(route_class=RouteErrorHandler)

settings: Optional[Settings] = None
llama: Optional[llama_cpp.Llama] = None


def create_app(settings: Optional[Settings] = None):
    if settings is None:
        settings = Settings()
    app = FastAPI(
        title="🦙 llama.cpp Python API",
        version="0.0.1",
    )
    app.add_middleware(
        CORSMiddleware,
        allow_origins=["*"],
        allow_credentials=True,
        allow_methods=["*"],
        allow_headers=["*"],
    )
    app.include_router(router)
    global llama
    llama = llama_cpp.Llama(
        model_path=settings.model,
        n_gpu_layers=settings.n_gpu_layers,
        tensor_split=settings.tensor_split,
        rope_freq_base=settings.rope_freq_base,
        rope_freq_scale=settings.rope_freq_scale,
        seed=settings.seed,
        f16_kv=settings.f16_kv,
        use_mlock=settings.use_mlock,
        use_mmap=settings.use_mmap,
        embedding=settings.embedding,
        logits_all=settings.logits_all,
        n_threads=settings.n_threads,
        n_batch=settings.n_batch,
        n_ctx=settings.n_ctx,
        last_n_tokens_size=settings.last_n_tokens_size,
        vocab_only=settings.vocab_only,
        verbose=settings.verbose,
    )
    if settings.cache:
        if settings.cache_type == "disk":
            if settings.verbose:
                print(f"Using disk cache with size {settings.cache_size}")
            cache = llama_cpp.LlamaDiskCache(capacity_bytes=settings.cache_size)
        else:
            if settings.verbose:
                print(f"Using ram cache with size {settings.cache_size}")
            cache = llama_cpp.LlamaRAMCache(capacity_bytes=settings.cache_size)

        cache = llama_cpp.LlamaCache(capacity_bytes=settings.cache_size)
        llama.set_cache(cache)

    def set_settings(_settings: Settings):
        global settings
        settings = _settings

    set_settings(settings)
    return app


llama_outer_lock = Lock()
llama_inner_lock = Lock()


def get_llama():
    # NOTE: This double lock allows the currently streaming llama model to
    # check if any other requests are pending in the same thread and cancel
    # the stream if so.
    llama_outer_lock.acquire()
    release_outer_lock = True
    try:
        llama_inner_lock.acquire()
        try:
            llama_outer_lock.release()
            release_outer_lock = False
            yield llama
        finally:
            llama_inner_lock.release()
    finally:
        if release_outer_lock:
            llama_outer_lock.release()


def get_settings():
    yield settings


<<<<<<< HEAD
model_field = Field(
    description="The model to use for generating completions.", default=None
)
=======
async def get_event_publisher(
    request: Request,
    inner_send_chan: MemoryObjectSendStream,
    iterator: Iterator,
):
    async with inner_send_chan:
        try:
            async for chunk in iterate_in_threadpool(iterator):
                await inner_send_chan.send(dict(data=json.dumps(chunk)))
                if await request.is_disconnected():
                    raise anyio.get_cancelled_exc_class()()
                if settings.interrupt_requests and llama_outer_lock.locked():
                    await inner_send_chan.send(dict(data="[DONE]"))
                    raise anyio.get_cancelled_exc_class()()
            await inner_send_chan.send(dict(data="[DONE]"))
        except anyio.get_cancelled_exc_class() as e:
            print("disconnected")
            with anyio.move_on_after(1, shield=True):
                print(
                    f"Disconnected from client (via refresh/close) {request.client}"
                )
                raise e

model_field = Field(description="The model to use for generating completions.", default=None)
>>>>>>> a4fe3fe3

max_tokens_field = Field(
    default=16, ge=1, description="The maximum number of tokens to generate."
)

temperature_field = Field(
    default=0.8,
    ge=0.0,
    le=2.0,
    description="Adjust the randomness of the generated text.\n\n"
    + "Temperature is a hyperparameter that controls the randomness of the generated text. It affects the probability distribution of the model's output tokens. A higher temperature (e.g., 1.5) makes the output more random and creative, while a lower temperature (e.g., 0.5) makes the output more focused, deterministic, and conservative. The default value is 0.8, which provides a balance between randomness and determinism. At the extreme, a temperature of 0 will always pick the most likely next token, leading to identical outputs in each run.",
)

top_p_field = Field(
    default=0.95,
    ge=0.0,
    le=1.0,
    description="Limit the next token selection to a subset of tokens with a cumulative probability above a threshold P.\n\n"
    + "Top-p sampling, also known as nucleus sampling, is another text generation method that selects the next token from a subset of tokens that together have a cumulative probability of at least p. This method provides a balance between diversity and quality by considering both the probabilities of tokens and the number of tokens to sample from. A higher value for top_p (e.g., 0.95) will lead to more diverse text, while a lower value (e.g., 0.5) will generate more focused and conservative text.",
)

stop_field = Field(
    default=None,
    description="A list of tokens at which to stop generation. If None, no stop tokens are used.",
)

stream_field = Field(
    default=False,
    description="Whether to stream the results as they are generated. Useful for chatbots.",
)

top_k_field = Field(
    default=40,
    ge=0,
    description="Limit the next token selection to the K most probable tokens.\n\n"
    + "Top-k sampling is a text generation method that selects the next token only from the top k most likely tokens predicted by the model. It helps reduce the risk of generating low-probability or nonsensical tokens, but it may also limit the diversity of the output. A higher value for top_k (e.g., 100) will consider more tokens and lead to more diverse text, while a lower value (e.g., 10) will focus on the most probable tokens and generate more conservative text.",
)

repeat_penalty_field = Field(
    default=1.1,
    ge=0.0,
    description="A penalty applied to each token that is already generated. This helps prevent the model from repeating itself.\n\n"
    + "Repeat penalty is a hyperparameter used to penalize the repetition of token sequences during text generation. It helps prevent the model from generating repetitive or monotonous text. A higher value (e.g., 1.5) will penalize repetitions more strongly, while a lower value (e.g., 0.9) will be more lenient.",
)

presence_penalty_field = Field(
    default=0.0,
    ge=-2.0,
    le=2.0,
    description="Positive values penalize new tokens based on whether they appear in the text so far, increasing the model's likelihood to talk about new topics.",
)

frequency_penalty_field = Field(
    default=0.0,
    ge=-2.0,
    le=2.0,
    description="Positive values penalize new tokens based on their existing frequency in the text so far, decreasing the model's likelihood to repeat the same line verbatim.",
)

mirostat_mode_field = Field(
    default=0,
    ge=0,
    le=2,
    description="Enable Mirostat constant-perplexity algorithm of the specified version (1 or 2; 0 = disabled)",
)

mirostat_tau_field = Field(
    default=5.0,
    ge=0.0,
    le=10.0,
    description="Mirostat target entropy, i.e. the target perplexity - lower values produce focused and coherent text, larger values produce more diverse and less coherent text",
)

mirostat_eta_field = Field(
    default=0.1, ge=0.001, le=1.0, description="Mirostat learning rate"
)


class CreateCompletionRequest(BaseModel):
    prompt: Union[str, List[str]] = Field(
        default="", description="The prompt to generate completions for."
    )
    suffix: Optional[str] = Field(
        default=None,
        description="A suffix to append to the generated text. If None, no suffix is appended. Useful for chatbots.",
    )
    max_tokens: int = max_tokens_field
    temperature: float = temperature_field
    top_p: float = top_p_field
    mirostat_mode: int = mirostat_mode_field
    mirostat_tau: float = mirostat_tau_field
    mirostat_eta: float = mirostat_eta_field
    echo: bool = Field(
        default=False,
        description="Whether to echo the prompt in the generated text. Useful for chatbots.",
    )
    stop: Optional[Union[str, List[str]]] = stop_field
    stream: bool = stream_field
    logprobs: Optional[int] = Field(
        default=None,
        ge=0,
        description="The number of logprobs to generate. If None, no logprobs are generated.",
    )
    presence_penalty: Optional[float] = presence_penalty_field
    frequency_penalty: Optional[float] = frequency_penalty_field
    logit_bias: Optional[Dict[str, float]] = Field(None)
    logprobs: Optional[int] = Field(None)

    # ignored or currently unsupported
    model: Optional[str] = model_field
    n: Optional[int] = 1
    best_of: Optional[int] = 1
    user: Optional[str] = Field(default=None)

    # llama.cpp specific parameters
    top_k: int = top_k_field
    repeat_penalty: float = repeat_penalty_field
    logit_bias_type: Optional[Literal["input_ids", "tokens"]] = Field(None)

    model_config = {
        "json_schema_extra": {
            "examples": [
                {
                    "prompt": "\n\n### Instructions:\nWhat is the capital of France?\n\n### Response:\n",
                    "stop": ["\n", "###"],
                }
            ]
        }
    }


def make_logit_bias_processor(
    llama: llama_cpp.Llama,
    logit_bias: Dict[str, float],
    logit_bias_type: Optional[Literal["input_ids", "tokens"]],
):
    if logit_bias_type is None:
        logit_bias_type = "input_ids"

    to_bias: Dict[int, float] = {}
    if logit_bias_type == "input_ids":
        for input_id, score in logit_bias.items():
            input_id = int(input_id)
            to_bias[input_id] = score

    elif logit_bias_type == "tokens":
        for token, score in logit_bias.items():
            token = token.encode("utf-8")
            for input_id in llama.tokenize(token, add_bos=False):
                to_bias[input_id] = score

    def logit_bias_processor(
        input_ids: npt.NDArray[np.intc],
        scores: npt.NDArray[np.single],
    ) -> npt.NDArray[np.single]:
        new_scores = [None] * len(scores)
        for input_id, score in enumerate(scores):
            new_scores[input_id] = score + to_bias.get(input_id, 0.0)

        return new_scores

    return logit_bias_processor


@router.post(
    "/v1/completions",
)
async def create_completion(
    request: Request,
    body: CreateCompletionRequest,
    llama: llama_cpp.Llama = Depends(get_llama),
) -> llama_cpp.Completion:
    if isinstance(body.prompt, list):
        assert len(body.prompt) <= 1
        body.prompt = body.prompt[0] if len(body.prompt) > 0 else ""

    exclude = {
        "n",
        "best_of",
        "logit_bias",
        "logit_bias_type",
        "user",
    }
    kwargs = body.model_dump(exclude=exclude)

    if body.logit_bias is not None:
        kwargs["logits_processor"] = llama_cpp.LogitsProcessorList(
            [
                make_logit_bias_processor(llama, body.logit_bias, body.logit_bias_type),
            ]
        )

    iterator_or_completion: Union[llama_cpp.Completion, Iterator[
        llama_cpp.CompletionChunk
    ]] = await run_in_threadpool(llama, **kwargs)

    if isinstance(iterator_or_completion, Iterator):
        # EAFP: It's easier to ask for forgiveness than permission
        first_response = await run_in_threadpool(next, iterator_or_completion)

        # If no exception was raised from first_response, we can assume that
        # the iterator is valid and we can use it to stream the response.
        def iterator() -> Iterator[llama_cpp.CompletionChunk]:
            yield first_response
            yield from iterator_or_completion

        send_chan, recv_chan = anyio.create_memory_object_stream(10)
        return EventSourceResponse(
<<<<<<< HEAD
            recv_chan, data_sender_callable=partial(event_publisher, send_chan)
        )  # type: ignore
=======
            recv_chan, data_sender_callable=partial(  # type: ignore
                get_event_publisher,
                request=request,
                inner_send_chan=send_chan,
                iterator=iterator(),
            )
        )
>>>>>>> a4fe3fe3
    else:
        return iterator_or_completion


class CreateEmbeddingRequest(BaseModel):
    model: Optional[str] = model_field
    input: Union[str, List[str]] = Field(description="The input to embed.")
    user: Optional[str] = Field(default=None)

    model_config = {
        "json_schema_extra": {
            "examples": [
                {
                    "input": "The food was delicious and the waiter...",
                }
            ]
        }
    }


@router.post(
    "/v1/embeddings",
)
async def create_embedding(
    request: CreateEmbeddingRequest, llama: llama_cpp.Llama = Depends(get_llama)
):
    return await run_in_threadpool(
        llama.create_embedding, **request.model_dump(exclude={"user"})
    )


class ChatCompletionRequestMessage(BaseModel):
    role: Literal["system", "user", "assistant"] = Field(
        default="user", description="The role of the message."
    )
    content: str = Field(default="", description="The content of the message.")


class CreateChatCompletionRequest(BaseModel):
    messages: List[ChatCompletionRequestMessage] = Field(
        default=[], description="A list of messages to generate completions for."
    )
    functions: Optional[List[llama_cpp.ChatCompletionFunction]] = Field(
        default=None,
        description="A list of functions to apply to the generated completions.",
    )
    function_call: Optional[Union[str, llama_cpp.ChatCompletionFunctionCall]] = Field(
        default=None,
        description="A function to apply to the generated completions.",
    )
    max_tokens: int = max_tokens_field
    temperature: float = temperature_field
    top_p: float = top_p_field
    mirostat_mode: int = mirostat_mode_field
    mirostat_tau: float = mirostat_tau_field
    mirostat_eta: float = mirostat_eta_field
    stop: Optional[List[str]] = stop_field
    stream: bool = stream_field
    presence_penalty: Optional[float] = presence_penalty_field
    frequency_penalty: Optional[float] = frequency_penalty_field
    logit_bias: Optional[Dict[str, float]] = Field(None)

    # ignored or currently unsupported
    model: Optional[str] = model_field
    n: Optional[int] = 1
    user: Optional[str] = Field(None)

    # llama.cpp specific parameters
    top_k: int = top_k_field
    repeat_penalty: float = repeat_penalty_field
    logit_bias_type: Optional[Literal["input_ids", "tokens"]] = Field(None)

    model_config = {
        "json_schema_extra": {
            "examples": [
                {
                    "messages": [
                        ChatCompletionRequestMessage(
                            role="system", content="You are a helpful assistant."
                        ).model_dump(),
                        ChatCompletionRequestMessage(
                            role="user", content="What is the capital of France?"
                        ).model_dump(),
                    ]
                }
            ]
        }
    }


@router.post(
    "/v1/chat/completions",
)
async def create_chat_completion(
    request: Request,
    body: CreateChatCompletionRequest,
    llama: llama_cpp.Llama = Depends(get_llama),
    settings: Settings = Depends(get_settings),
) -> llama_cpp.ChatCompletion:
    exclude = {
        "n",
        "logit_bias",
        "logit_bias_type",
        "user",
    }
    kwargs = body.model_dump(exclude=exclude)

    if body.logit_bias is not None:
        kwargs["logits_processor"] = llama_cpp.LogitsProcessorList(
            [
                make_logit_bias_processor(llama, body.logit_bias, body.logit_bias_type),
            ]
        )

    iterator_or_completion: Union[llama_cpp.ChatCompletion, Iterator[
        llama_cpp.ChatCompletionChunk
    ]] = await run_in_threadpool(llama.create_chat_completion, **kwargs)

    if isinstance(iterator_or_completion, Iterator):
        # EAFP: It's easier to ask for forgiveness than permission
        first_response = await run_in_threadpool(next, iterator_or_completion)

        # If no exception was raised from first_response, we can assume that
        # the iterator is valid and we can use it to stream the response.
        def iterator() -> Iterator[llama_cpp.ChatCompletionChunk]:
            yield first_response
            yield from iterator_or_completion

        send_chan, recv_chan = anyio.create_memory_object_stream(10)
        return EventSourceResponse(
<<<<<<< HEAD
            recv_chan,
            data_sender_callable=partial(event_publisher, send_chan),
        )  # type: ignore
    else:
        completion: llama_cpp.ChatCompletion = await run_in_threadpool(
            llama.create_chat_completion, **kwargs  # type: ignore
=======
            recv_chan, data_sender_callable=partial(  # type: ignore
                get_event_publisher,
                request=request,
                inner_send_chan=send_chan,
                iterator=iterator(),
            )
>>>>>>> a4fe3fe3
        )
    else:
        return iterator_or_completion


class ModelData(TypedDict):
    id: str
    object: Literal["model"]
    owned_by: str
    permissions: List[str]


class ModelList(TypedDict):
    object: Literal["list"]
    data: List[ModelData]


@router.get("/v1/models")
async def get_models(
    settings: Settings = Depends(get_settings),
) -> ModelList:
    assert llama is not None
    return {
        "object": "list",
        "data": [
            {
                "id": settings.model_alias
                if settings.model_alias is not None
                else llama.model_path,
                "object": "model",
                "owned_by": "me",
                "permissions": [],
            }
        ],
    }<|MERGE_RESOLUTION|>--- conflicted
+++ resolved
@@ -374,11 +374,6 @@
     yield settings
 
 
-<<<<<<< HEAD
-model_field = Field(
-    description="The model to use for generating completions.", default=None
-)
-=======
 async def get_event_publisher(
     request: Request,
     inner_send_chan: MemoryObjectSendStream,
@@ -403,7 +398,6 @@
                 raise e
 
 model_field = Field(description="The model to use for generating completions.", default=None)
->>>>>>> a4fe3fe3
 
 max_tokens_field = Field(
     default=16, ge=1, description="The maximum number of tokens to generate."
@@ -612,10 +606,6 @@
 
         send_chan, recv_chan = anyio.create_memory_object_stream(10)
         return EventSourceResponse(
-<<<<<<< HEAD
-            recv_chan, data_sender_callable=partial(event_publisher, send_chan)
-        )  # type: ignore
-=======
             recv_chan, data_sender_callable=partial(  # type: ignore
                 get_event_publisher,
                 request=request,
@@ -623,7 +613,6 @@
                 iterator=iterator(),
             )
         )
->>>>>>> a4fe3fe3
     else:
         return iterator_or_completion
 
@@ -754,21 +743,12 @@
 
         send_chan, recv_chan = anyio.create_memory_object_stream(10)
         return EventSourceResponse(
-<<<<<<< HEAD
-            recv_chan,
-            data_sender_callable=partial(event_publisher, send_chan),
-        )  # type: ignore
-    else:
-        completion: llama_cpp.ChatCompletion = await run_in_threadpool(
-            llama.create_chat_completion, **kwargs  # type: ignore
-=======
             recv_chan, data_sender_callable=partial(  # type: ignore
                 get_event_publisher,
                 request=request,
                 inner_send_chan=send_chan,
                 iterator=iterator(),
             )
->>>>>>> a4fe3fe3
         )
     else:
         return iterator_or_completion
